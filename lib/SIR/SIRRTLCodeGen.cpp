//===--------------------SIRRTLCodeGen.cpp ----------------------*- C++ -*-===//
//
//                       The SIR HLS framework                                //
//
// This file is distributed under the University of Illinois Open Source
// License. See LICENSE.TXT for details.
//
//===----------------------------------------------------------------------===//
//
// Verilog RTL CodeGen based on the SIR.
//
//===----------------------------------------------------------------------===//

#include "sir/SIR.h"
#include "sir/SIRPass.h"
#include "sir/LangSteam.h"
#include "sir/Passes.h"

// For now, we use the LuaI.h in vast
// to set the output file.
#include "vast/LuaI.h"

#include "llvm/InstVisitor.h"
#include "llvm/IR/Module.h"
#include "llvm/IR/DataLayout.h"
#include "llvm/IR/Operator.h"
#include "llvm/IR/Constants.h"
#include "llvm/ADT/SmallVector.h"
#include "llvm/ADT/SmallPtrSet.h"
#include "llvm/ADT/StringExtras.h"
#include "llvm/ADT/PointerIntPair.h"
#include "llvm/ADT/DenseMap.h"
#include "llvm/ADT/PostOrderIterator.h"
#include "llvm/ADT/STLExtras.h"
#include "llvm/Transforms/Scalar.h"
#include "llvm/Support/Path.h"
#include "llvm/Support/Format.h"
#include "llvm/Support/raw_ostream.h"
#include "llvm/Support/ErrorHandling.h"
#include "llvm/Support/SourceMgr.h"
#include "llvm/Support/CommandLine.h"
#include "llvm/Support/CFG.h"
#include "llvm/Support/Debug.h"

using namespace llvm;
// To use the LUA in VAST
using namespace vast;

namespace llvm {
  struct SIRDatapathPrinter : public InstVisitor<SIRDatapathPrinter, void> {
    raw_ostream &OS;
    SIR *SM;
    DataLayout &TD;

    SIRDatapathPrinter(raw_ostream &OS, SIR *SM, DataLayout &TD)
      : OS(OS), SM(SM), TD(TD) {}

    // Visit each BB in the SIR module.
    void visitBasicBlock(BasicBlock *BB);

    // All data-path instructions have been transformed
    // into Shang-Inst, AKA Intrinsic Inst.
    void visitIntrinsicInst(IntrinsicInst &I);

    // The BitCast instructions should be treated differently,
    // since we cannot implement them with Shang intrinsic
    // instructions due to the different type error when we
    // use the replaceAllUsesWith function.
    void visitIntToPtrInst(IntToPtrInst &I);
    void visitPtrToIntInst(PtrToIntInst &I);
    void visitBitCastInst(BitCastInst &I);

    // Functions to print Verilog RTL code
    void printAsOperand(raw_ostream &OS, Value *U, unsigned UB, unsigned LB = 0) {
      unsigned BitWidth = TD.getTypeSizeInBits(U->getType());

      // Print correctly if this value is a ConstantInt.
      if (ConstantInt *CI = dyn_cast<ConstantInt>(U)) {
        // Need to slice the wanted bits.
        if (UB != CI->getBitWidth() || LB == 0) {
          assert(UB <= CI->getBitWidth() && UB > LB  && "Bad bit range!");
          APInt Val = CI->getValue();
          if (UB != CI->getBitWidth())
            Val = Val.trunc(UB);
          if (LB != 0) {
            Val = Val.lshr(LB);
            Val = Val.trunc(UB - LB);
          }
          CI = ConstantInt::get(CI->getContext(), Val);
        }
        OS << "((";
        printConstantIntValue(OS, CI);
        OS << "))";
        return;
      }
      else if (ConstantVector *CV = dyn_cast<ConstantVector>(U)) {
        unsigned Num = CV->getNumOperands();

        OS << "{";

        for (unsigned i = 0; i < Num; i++) {
          Constant *Elem = CV->getAggregateElement(i);

          if (ConstantInt *CI = dyn_cast<ConstantInt>(Elem)) {
            printConstantIntValue(OS, CI);
          }

          if (UndefValue *UV = dyn_cast<UndefValue>(Elem)) {
            OS << TD.getTypeSizeInBits(UV->getType()) << "'hx";
          }

          if (i != Num - 1)
            OS << ", ";
        }

        OS << "}";
        return;
      }
      else if (ConstantAggregateZero *CAZ = dyn_cast<ConstantAggregateZero>(U)) {
        OS << "((";
        OS << UB - LB;
        OS << "'h0))";
        return;
      }
      else if (ConstantPointerNull *CPN = dyn_cast<ConstantPointerNull>(U)) {
        OS << "((";
        OS << UB - LB;
        OS << "'hx))";
        return;
      }
      else if (UndefValue *UV = dyn_cast<UndefValue>(U)) {
        OS << "((";
        OS << UB - LB;
        OS << "'hx))";
        return;
      }
      else if (GlobalValue *GV = dyn_cast<GlobalValue>(U)) {
        // Get the enableCosimulation property from the Lua file.
        bool enableCoSimulation = LuaI::GetBool("enableCoSimulation");
        if (enableCoSimulation) {
          // If we are running the co-simulation, then the we should
          // get the address of the GVs from the imported DPI-C SW
          // functions.
          OS << "((" << "`gv" + Mangle(GV->getName()) << "))";

          return;
        }
        else
          OS << "((" << Mangle(GV->getName());
      }
      // Print correctly if this value is a argument.
      else if (Argument *Arg = dyn_cast<Argument>(U)) {
        OS << "((" << Mangle(Arg->getName());
      }
      // Print correctly if this value is a SeqValue.
      else if (Instruction *Inst = dyn_cast<Instruction>(U)) {
        if (SIRRegister *Reg = SM->lookupSIRReg(Inst))
          OS << "((" << Mangle(Reg->getName());
        else
          OS << "((" << Mangle(Inst->getName());
      }

      unsigned OperandWidth = UB - LB;
      if (UB && BitWidth != 1)
        OS << BitRange(UB, LB, OperandWidth == 1);
      OS << "))";
    }

    void printSimpleOpImpl(raw_ostream &OS, ArrayRef<Value *> Ops,
      const char *Opc, unsigned BitWidth) {
      unsigned NumOps = Ops.size();
      assert(NumOps && "Unexpected zero operand!");
      printAsOperand(OS, Ops[0], BitWidth);

      for (unsigned i = 1; i < NumOps; ++i) {
        OS << Opc;
        printAsOperand(OS, Ops[i], BitWidth);
      }
    }

<<<<<<< HEAD
  void generateBoothMulArray(IntrinsicInst &I);

  bool printExpr(IntrinsicInst &I);
  bool printFUAdd(IntrinsicInst &I);
  bool printFUMul(IntrinsicInst &I);
  bool printBinaryFU(IntrinsicInst &I);  
  bool printSubModuleInstantiation(IntrinsicInst &I);
  void printInvertExpr(ArrayRef<Value *> Ops);
  void printBitRepeat(ArrayRef<Value *> Ops);
  void printBitExtract(ArrayRef<Value *> Ops);
  void printBitCat(ArrayRef<Value *> Ops);
  void printUnaryOps(ArrayRef<Value *>Ops, const char *Opc);
  void printSimpleOp(ArrayRef<Value *> Ops, const char *Opc);
};

struct SIRControlPathPrinter {
  raw_ostream &OS;
  SIR *SM;
  DataLayout &TD;

  SIRControlPathPrinter(raw_ostream &OS, SIR *SM, DataLayout &TD)
    : OS(OS), SM(SM), TD(TD) {}

  /// Basic Print Functions
  void printAsOperand(raw_ostream &OS, Value *U, unsigned UB, unsigned LB = 0) {
    unsigned BitWidth = TD.getTypeSizeInBits(U->getType());

    // Print correctly if this value is a ConstantInt.
    if (ConstantInt *CI = dyn_cast<ConstantInt>(U)) {
      // Need to slice the wanted bits.
      if (UB != CI->getBitWidth() || LB == 0) {
        assert(UB <= CI->getBitWidth() && UB > LB  && "Bad bit range!");
        APInt Val = CI->getValue();
        if (UB != CI->getBitWidth())
          Val = Val.trunc(UB);
        if (LB != 0) {
          Val = Val.lshr(LB);
          Val = Val.trunc(UB - LB);
=======
    bool printExpr(IntrinsicInst &I);
    bool printFUAdd(IntrinsicInst &I);
    bool printBinaryFU(IntrinsicInst &I);
    bool printSubModuleInstantiation(IntrinsicInst &I);
    void printInvertExpr(ArrayRef<Value *> Ops);
    void printBitRepeat(ArrayRef<Value *> Ops);
    void printBitExtract(ArrayRef<Value *> Ops);
    void printBitCat(ArrayRef<Value *> Ops);
    void printUnaryOps(ArrayRef<Value *>Ops, const char *Opc);
    void printSimpleOp(ArrayRef<Value *> Ops, const char *Opc);
    bool printCompressor(IntrinsicInst &I);
  };

  struct SIRControlPathPrinter {
    raw_ostream &OS;
    SIR *SM;
    DataLayout &TD;

    SIRControlPathPrinter(raw_ostream &OS, SIR *SM, DataLayout &TD)
      : OS(OS), SM(SM), TD(TD) {}

    /// Basic Print Functions
    void printAsOperand(raw_ostream &OS, Value *U, unsigned UB, unsigned LB = 0) {
      unsigned BitWidth = TD.getTypeSizeInBits(U->getType());

      // Print correctly if this value is a ConstantInt.
      if (ConstantInt *CI = dyn_cast<ConstantInt>(U)) {
        // Need to slice the wanted bits.
        if (UB != CI->getBitWidth() || LB == 0) {
          assert(UB <= CI->getBitWidth() && UB > LB  && "Bad bit range!");
          APInt Val = CI->getValue();
          if (UB != CI->getBitWidth())
            Val = Val.trunc(UB);
          if (LB != 0) {
            Val = Val.lshr(LB);
            Val = Val.trunc(UB - LB);
          }
          CI = ConstantInt::get(CI->getContext(), Val);
>>>>>>> 34439dd0
        }
        OS << "((";
        printConstantIntValue(OS, CI);
        OS << "))";
        return;
      }
      else if (ConstantVector *CV = dyn_cast<ConstantVector>(U)) {
        unsigned Num = CV->getNumOperands();

        OS << "{";

        for (unsigned i = 0; i < Num; i++) {
          Constant *Elem = CV->getAggregateElement(i);

          if (ConstantInt *CI = dyn_cast<ConstantInt>(Elem)) {
            printConstantIntValue(OS, CI);
          }

          if (UndefValue *UV = dyn_cast<UndefValue>(Elem)) {
            OS << TD.getTypeSizeInBits(UV->getType()) << "'hx";
          }

          if (i != Num - 1)
            OS << ", ";
        }

        OS << "}";
        return;
      }
      else if (ConstantAggregateZero *CAZ = dyn_cast<ConstantAggregateZero>(U)) {
        OS << "((";
        OS << UB - LB;
        OS << "'h0))";
        return;
      }
      else if (ConstantPointerNull *CPN = dyn_cast<ConstantPointerNull>(U)) {
        OS << "((";
        OS << UB - LB;
        OS << "'hx))";
        return;
      }
      else if (UndefValue *UV = dyn_cast<UndefValue>(U)) {
        OS << "((";
        OS << UB - LB;
        OS << "'hx))";
        return;
      }
      else if (GlobalValue *GV = dyn_cast<GlobalValue>(U)) {
        // Get the enableCosimulation property from the Lua file.
        bool enableCoSimulation = LuaI::GetBool("enableCoSimulation");
        if (enableCoSimulation) {
          // If we are running the co-simulation, then the we should
          // get the address of the GVs from the imported DPI-C SW
          // functions.
          OS << "((" << "`gv" + GV->getName() << "))";

          return;
        }
        else
          OS << "((" << Mangle(GV->getName());
      }
      // Print correctly if this value is a argument.
      else if (Argument *Arg = dyn_cast<Argument>(U)) {
        OS << "((" << Mangle(Arg->getName());
      }
      // Print correctly if this value is a SeqValue.
      else if (Instruction *Inst = dyn_cast<Instruction>(U)) {
        if (SIRRegister *Reg = SM->lookupSIRReg(Inst))
          OS << "((" << Mangle(Reg->getName());
        else
          OS << "((" << Mangle(Inst->getName());
      }

      unsigned OperandWidth = UB - LB;
      if (UB && BitWidth != 1)
        OS << BitRange(UB, LB, OperandWidth == 1);
      OS << "))";
    }

    void printSimpleOpImpl(raw_ostream &OS, ArrayRef<Value *> Ops,
      const char *Opc, unsigned BitWidth) {
      unsigned NumOps = Ops.size();
      assert(NumOps && "Unexpected zero operand!");
      printAsOperand(OS, Ops[0], BitWidth);

      for (unsigned i = 1; i < NumOps; ++i) {
        OS << Opc;
        printAsOperand(OS, Ops[i], BitWidth);
      }
    }

    /// Functions to print registers
    void printMuxInReg(SIRRegister *Reg, bool UsedAsGuard = false);
    void printRegister(SIRRegister *Reg, bool UsedAsGuard = false);

    /// Functions to print SubModules
    void printInitializeFile(SIRMemoryBank *SMB);
    void printMemoryBankImpl(SIRMemoryBank *SMB, unsigned BytesPerGV,
      unsigned ByteAddrWidth, unsigned NumWords);
    void printMemoryBank(SIRMemoryBank *SMB);

    void printVirtualMemoryBank(SIRMemoryBank *SMB);

    void generateCodeForRegisters();
    void generateCodeForMemoryBank();
  };
}

void SIRControlPathPrinter::printMuxInReg(SIRRegister *Reg, bool UsedAsGuard) {
  // If the register has no Fanin, then ignore it.
  if (Reg->fanin_empty()) return;

  // Register must have been synthesized
  Value *RegVal = dyn_cast<Instruction>(Reg->getLLVMValue())->getOperand(0);
  Value *RegGuard = dyn_cast<Instruction>(Reg->getLLVMValue())->getOperand(1);

  if (RegVal) {
    OS << "// Synthesized MUX\n";
    OS << "wire " << Mangle(Reg->getName()) << "_register_guard = ";
    unsigned Guard_BitWidth = TD.getTypeSizeInBits(RegGuard->getType());
    assert(Guard_BitWidth == 1 && "Bad BitWidth of Guard!");
    printAsOperand(OS, RegGuard, Guard_BitWidth);
    OS << ";\n";

    // If it is used as Guard, we only need the guard signal.
    if (UsedAsGuard) return;

    // Print (or implement) the MUX by:
    // output = (Sel0 & FANNIN0) | (Sel1 & FANNIN1) ...
    OS << "wire " << BitRange(Reg->getBitWidth(), 0, false)
      << Mangle(Reg->getName()) << "_register_wire = ";
    printAsOperand(OS, RegVal, Reg->getBitWidth());
    OS << ";\n";
  }
}

void SIRControlPathPrinter::printRegister(SIRRegister *Reg, bool UsedAsGuard) {
  vlang_raw_ostream VOS(OS);

  if (Reg->fanin_empty()) {
    assert(Reg->isFUInput() && "Unexpected Fanin Empty register!");

    return;
  }

  // Print the selector of the register.
  printMuxInReg(Reg, UsedAsGuard);

  // Print the sequential logic of the register.
  VOS.always_ff_begin();
  // Reset the register.
  VOS << Mangle(Reg->getName()) << " <= "
    << buildLiteralUnsigned(Reg->getInitVal(), Reg->getBitWidth()) << ";\n";

  VOS.else_begin();

  // Print the assignment.
  if (UsedAsGuard) {
    VOS << Mangle(Reg->getName()) << " <= " << Mangle(Reg->getName())
      << "_register_guard" << ";\n";
  }
  else {
    VOS.if_begin(Twine(Mangle(Reg->getName())) + Twine("_register_guard"));
    VOS << Mangle(Reg->getName()) << " <= " << Mangle(Reg->getName())
      << "_register_wire" << BitRange(Reg->getBitWidth(), 0, false) << ";\n";
    VOS.exit_block();
  }


  VOS.always_ff_end();
}

namespace {
  static inline int base_addr_less(const std::pair<GlobalVariable *, unsigned> *P1,
    const std::pair<GlobalVariable *, unsigned> *P2) {
    return P2->second - P1->second;
  }

  typedef SmallVector<uint8_t, 1024> ByteBuffer;

  static unsigned FillByteBuffer(ByteBuffer &Buf, uint64_t Val, unsigned SizeInBytes) {
    SizeInBytes = std::max(1u, SizeInBytes);
    for (unsigned i = 0; i < SizeInBytes; ++i) {
      Buf.push_back(Val & 0xff);
      Val >>= 8;
    }

    return SizeInBytes;
  }

  static void FillByteBuffer(ByteBuffer &Buf, const Constant *C) {
    if (const ConstantInt *CI = dyn_cast<ConstantInt>(C)) {
      FillByteBuffer(Buf, CI->getZExtValue(), CI->getBitWidth() / 8);
      return;
    }

    if (isa<ConstantPointerNull>(C)) {
      unsigned PtrSizeInBytes = LuaI::Get<VFUMemBus>()->getAddrWidth() / 8;
      FillByteBuffer(Buf, 0, PtrSizeInBytes);
      return;
    }

    if (const ConstantDataSequential *CDS = dyn_cast<ConstantDataSequential>(C)) {
      for (unsigned i = 0, e = CDS->getNumElements(); i != e; ++i)
        FillByteBuffer(Buf, CDS->getElementAsConstant(i));

      return;
    }

    if (const ConstantArray *CA = dyn_cast<ConstantArray>(C)) {
      for (unsigned i = 0, e = CA->getNumOperands(); i != e; ++i)
        FillByteBuffer(Buf, cast<Constant>(CA->getOperand(i)));

      return;
    }

    llvm_unreachable("Unsupported constant type to bind to script engine!");
  }

  struct MemContextWriter {
    raw_ostream &OS;
    typedef SmallVector<std::pair<GlobalVariable *, unsigned>, 8> VarVector;
    VarVector &Vars;
    unsigned WordSizeInBytes;
    unsigned EndByteAddr;
    const Twine &CombROMLHS;

    MemContextWriter(raw_ostream &OS, VarVector &Vars, unsigned WordSizeInBytes,
      unsigned EndByteAddr, const Twine &CombROMLHS)
      : OS(OS), Vars(Vars), WordSizeInBytes(WordSizeInBytes),
      EndByteAddr(EndByteAddr), CombROMLHS(CombROMLHS) {}

    void padZeroToByteAddr(raw_ostream &OS, unsigned CurByteAddr,
      unsigned TargetByteAddr) {
      assert(TargetByteAddr % WordSizeInBytes == 0 && "Bad target byte address!");
      assert(CurByteAddr <= TargetByteAddr && "Bad current byte address!");
      while (CurByteAddr != TargetByteAddr) {
        OS << "00";
        ++CurByteAddr;
        if (CurByteAddr % WordSizeInBytes == 0)
          OS << "// " << CurByteAddr << '\n';
      }
    }

    void writeContext();

    static void WriteContext(raw_ostream &OS, VarVector &Vars, unsigned WordSizeInBytes,
      unsigned EndByteAddr, const Twine &CombROMLHS) {
      MemContextWriter MCW(OS, Vars, WordSizeInBytes, EndByteAddr, CombROMLHS);
      MCW.writeContext();
    }
  };
}

void MemContextWriter::writeContext() {
  unsigned NumCasesWritten = 0;
  unsigned CurByteAddr = 0;
  ByteBuffer Buffer;

  while (!Vars.empty()) {
    std::pair<GlobalVariable*, unsigned> Var = Vars.pop_back_val();

    GlobalVariable *GV = Var.first;
    DEBUG(dbgs() << GV->getName() << " CurByteAddress " << CurByteAddr << '\n');
    unsigned StartOffset = Var.second;
    if (CombROMLHS.isTriviallyEmpty())
      padZeroToByteAddr(OS, CurByteAddr, StartOffset);
    CurByteAddr = StartOffset;
    DEBUG(dbgs() << "Pad zero to " << StartOffset << '\n');
    OS << "//" << GV->getName() << " start byte address " << StartOffset << '\n';
    if (GV->hasInitializer() && !GV->getInitializer()->isNullValue()) {
      FillByteBuffer(Buffer, GV->getInitializer());
      unsigned BytesToPad = OffsetToAlignment(Buffer.size(), WordSizeInBytes);
      for (unsigned i = 0; i < BytesToPad; ++i)
        Buffer.push_back(0);

      assert(Buffer.size() % WordSizeInBytes == 0 && "Buffer does not padded!");
      for (unsigned i = 0, e = (Buffer.size() / WordSizeInBytes); i != e; ++i) {
        // Write the case assignment for combinational ROM.
        if (!CombROMLHS.isTriviallyEmpty()) {
          OS.indent(2) << CurByteAddr << ": " << CombROMLHS
            << " = " << WordSizeInBytes * 8 << "'h";
          ++NumCasesWritten;
        }

        for (unsigned j = 0; j < WordSizeInBytes; ++j) {
          // Directly write out the buffer in little endian!
          unsigned Idx = i * WordSizeInBytes + (WordSizeInBytes - j - 1);
          OS << format("%02x", Buffer[Idx]);
          ++CurByteAddr;
        }

        if (!CombROMLHS.isTriviallyEmpty())
          OS << ';';
        OS << "// " << CurByteAddr << '\n';
      }

      assert((CurByteAddr % WordSizeInBytes) == 0 && "Bad ByteBuffer size!");
      DEBUG(dbgs() << "Write initializer: " << CurByteAddr << '\n');
      Buffer.clear();
    }
  }

  if (CombROMLHS.isTriviallyEmpty())
    padZeroToByteAddr(OS, CurByteAddr, EndByteAddr);
  else
    OS.indent(2) << "default: " << CombROMLHS << " = "
    << WordSizeInBytes << "'b" << (NumCasesWritten ? 'x' : '0')
    << ";\n";
}

void SIRControlPathPrinter::printInitializeFile(SIRMemoryBank *SMB) {
  vlang_raw_ostream VOS(OS);

  std::string InitFileName = "mem" + utostr_32(SMB->getNum()) + "ram_init.txt";

  SmallString<256> FullInitFilePath
    = sys::path::parent_path(LuaI::GetString("RTLOutput"));
  sys::path::append(FullInitFilePath, InitFileName);

  std::string ErrorInfo;
  const char *CFullInitFilePath = FullInitFilePath.c_str();
  raw_fd_ostream InitFileO(CFullInitFilePath, ErrorInfo);

  if (ErrorInfo.empty()) {
    DEBUG(dbgs() << "writing" << CFullInitFilePath << '\n');

    OS << "initial  $readmemh(\"";
    OS.write_escaped(FullInitFilePath);
    OS << "\", " << SMB->getArrayName() << ");\n";
  }
  else {
    report_fatal_error("Cannot open file '" + FullInitFilePath.str() +
      "' for writing block RAM initialize file!\n");
    return;
  }

  SmallVector<std::pair<GlobalVariable *, unsigned>, 8> Vars;

  typedef std::map<GlobalVariable*, unsigned>::const_iterator iterator;
  for (iterator I = SMB->const_baseaddrs_begin(), E = SMB->const_baseaddrs_end();
  I != E; ++I) {
    Vars.push_back(*I);

    // Print the information about the global variable in the memory.
    VOS << "/* Offset: " << I->second << ' ' << I->first->getType() << ' '
      << I->first->getName() << "*/\n";
  }

  array_pod_sort(Vars.begin(), Vars.end(), base_addr_less);
  MemContextWriter::WriteContext(InitFileO, Vars, SMB->getDataWidth() / 8,
    SMB->getEndByteAddr(), Twine());
}

void SIRControlPathPrinter::printMemoryBankImpl(SIRMemoryBank *SMB, unsigned BytesPerGV,
  unsigned ByteAddrWidth, unsigned NumWords) {
  vlang_raw_ostream VOS(OS);

  SIRRegister *Addr = SMB->getAddr();
  if (Addr->fanin_empty()) return;
  SIRRegister *Enable = SMB->getEnable();
  if (Enable->fanin_empty()) return;

  SIRRegister *WData = SMB->getWData();
  SIRRegister *WriteEn = SMB->getWriteEn();

  printRegister(Addr);
  printRegister(Enable, true);
  printRegister(WData);
  printRegister(WriteEn, true);

  if (SMB->requireByteEnable())
    printRegister(SMB->getByteEn());

  // Hack: If the read latency is bigger than 1, we should pipeline the input port.

  // Print the code for the WData and RData.
  VOS.always_ff_begin(false);
  if (!WData->fanin_empty()) {
    if (SMB->requireByteEnable()) {
      VOS.if_begin(SMB->getWriteEnName());

      // Handle a special circumstance when only one GV in memory bank.
      // Then the AddrWidth will be just the same with ByteAddrWidth.
      // So we should just cout the memXram[0];
      if (SMB->getAddrWidth() == ByteAddrWidth) {
        for (unsigned i = 0; i < BytesPerGV; ++i) {
          VOS.if_() << SMB->getByteEnName() << "[" << i << "]";
          VOS._then() << SMB->getArrayName() << "[0]" << "[" << i
            << "] <= " << SMB->getWDataName()
            << BitRange((i + 1) * 8, i * 8) << ";\n";

          VOS.exit_block();
        }

        VOS.else_begin();

        VOS << SMB->getRDataName() << BitRange(SMB->getDataWidth()) << " <= "
          << SMB->getArrayName() << "[0];\n";

        VOS.exit_block();

      }
      else {
        for (unsigned i = 0; i < BytesPerGV; ++i) {
          VOS.if_() << SMB->getByteEnName() << "[" << i << "]";
          VOS._then() << SMB->getArrayName() << "["
            << SMB->getAddrName()
            << BitRange(SMB->getAddrWidth(), ByteAddrWidth, true)
            << "][" << i << "] <= " << SMB->getWDataName()
            << BitRange((i + 1) * 8, i * 8) << ";\n";

          VOS.exit_block();
        }

        VOS.else_begin();

        VOS << SMB->getRDataName() << BitRange(SMB->getDataWidth()) << " <= "
          << SMB->getArrayName() << "[" << SMB->getAddrName()
          << BitRange(SMB->getAddrWidth(), ByteAddrWidth, true) << "];\n";

        VOS.exit_block();
      }
    }
    else {
      VOS.if_begin(SMB->getWriteEnName());

      // Handle a special circumstance when only one GV in memory bank.
      // Then the AddrWidth will be just the same with ByteAddrWidth.
      // So we should just cout the memXram[0];
      if (SMB->getAddrWidth() == ByteAddrWidth) {
        VOS << SMB->getArrayName() << "[0]"
          << " <= " << SMB->getWDataName() << BitRange(SMB->getDataWidth()) << ";\n";

        VOS.else_begin();

        VOS << SMB->getRDataName() << BitRange(SMB->getDataWidth()) << " <= "
          << SMB->getArrayName() << "[0];\n";

        VOS.exit_block();
      }
      else {
        VOS << SMB->getArrayName() << "[" << SMB->getAddrName()
          << BitRange(SMB->getAddrWidth(), ByteAddrWidth, true) << "]"
          << " <= " << SMB->getWDataName() << BitRange(SMB->getDataWidth()) << ";\n";

        VOS.else_begin();

        VOS << SMB->getRDataName() << BitRange(SMB->getDataWidth()) << " <= "
          << SMB->getArrayName() << "[" << SMB->getAddrName()
          << BitRange(SMB->getAddrWidth(), ByteAddrWidth, true) << "];\n";

        VOS.exit_block();
      }
    }
  }
  else {
    // Handle a special circumstance when only one GV in memory bank.
    // Then the AddrWidth will be just the same with ByteAddrWidth.
    // So we should just cout the memXram[0];
    if (SMB->getAddrWidth() == ByteAddrWidth) {
      VOS << SMB->getRDataName() << BitRange(SMB->getDataWidth()) << " <= "
        << SMB->getArrayName() << "[0];\n";
    }
    else {
      VOS << SMB->getRDataName() << BitRange(SMB->getDataWidth()) << " <= "
        << SMB->getArrayName() << "[" << SMB->getAddrName()
        << BitRange(SMB->getAddrWidth(), ByteAddrWidth, true) << "];\n";
    }
  }
  VOS.always_ff_end(false);
}

void SIRControlPathPrinter::printMemoryBank(SIRMemoryBank *SMB) {
  unsigned EndByteAddr = SMB->getEndByteAddr();
  unsigned BytesPerGV = SMB->getDataWidth() / 8;
  unsigned AddrWidth = Log2_32_Ceil(BytesPerGV);

  assert(EndByteAddr % BytesPerGV == 0 && "Current Offset is not aligned!");
  unsigned NumWords = (EndByteAddr / BytesPerGV);

  // use a multi-dimensional packed array to model individual bytes within the
  // word. Please note that the bytes is ordered from 0 to 7 ([0:7]) because
  // so that the byte address can access the correct byte.
  OS << "(* ramstyle = \"no_rw_check\", max_depth = " << NumWords << " *) logic"
    << BitRange(BytesPerGV) << BitRange(8) << ' ' << SMB->getArrayName()
    << "[0:" << NumWords << "-1];\n";

  printInitializeFile(SMB);

  printMemoryBankImpl(SMB, BytesPerGV, AddrWidth, NumWords);
}

void SIRControlPathPrinter::printVirtualMemoryBank(SIRMemoryBank *SMB) {
  vlang_raw_ostream VOS(OS);

  SIRRegister *Addr = SMB->getAddr();
  if (Addr->fanin_empty()) return;
  SIRRegister *Enable = SMB->getEnable();
  if (Enable->fanin_empty()) return;

  SIRRegister *WData = SMB->getWData();
  SIRRegister *WriteEn = SMB->getWriteEn();

  printRegister(Addr);
  printRegister(Enable, true);
  printRegister(WData);
  printRegister(WriteEn, true);

  if (SMB->requireByteEnable())
    printRegister(SMB->getByteEn());
}

void SIRControlPathPrinter::generateCodeForRegisters() {
  typedef SIR::register_iterator iterator;
  for (iterator I = SM->registers_begin(), E = SM->registers_end();
  I != E; ++I) {
    SIRRegister *Reg = I;

    // Ignore the registers created for FUnits like memory bank, since
    // they will be printed in Function generateCodeForMemoryBank.
    if (Reg->isFUInOut()) continue;

    printRegister(Reg, Reg->isSlot());
  }
}

void SIRControlPathPrinter::generateCodeForMemoryBank() {
  // Get the enableCosimulation property from the Lua file.
  bool enableCoSimulation = LuaI::GetBool("enableCoSimulation");

  typedef SIR::const_submodulebase_iterator iterator;
  for (iterator I = SM->const_submodules_begin(), E = SM->const_submodules_end();
  I != E; ++I) {
    if (SIRMemoryBank *SMB = dyn_cast<SIRMemoryBank>(*I)) {
      if (enableCoSimulation)
        // If we are running the co-simulation, we should handle the
        // CodeGen of the memory bank specially.
        printVirtualMemoryBank(SMB);
      else
        printMemoryBank(SMB);
    }
  }
}

void SIRDatapathPrinter::generateBoothMulArray(IntrinsicInst &I) {
  assert(I.getIntrinsicID() == Intrinsic::shang_mul && "Unexpected intrinsic instruction type!");

  Value *LHS = I.getOperand(0), *RHS = I.getOperand(1);
  SIRBitMask LHSMask = SM->getBitMask(LHS), RHSMask = SM->getBitMask(RHS);

  unsigned BitWidth = TD.getTypeSizeInBits(I.getType());
  unsigned LHSBitWidth = LHSMask.getMaskWidth(), RHSBitWidth = RHSMask.getMaskWidth();

  unsigned partial_product_num = floor(RHSBitWidth / 2.0) + 1;
  
  // Initialize the partial product dot matrix.
  std::set<std::set<string> > DotMatrix;
  
}

void SIRDatapathPrinter::printSimpleOp(ArrayRef<Value *> Ops, const char *Opc) {
  unsigned BitWidth = TD.getTypeSizeInBits(Ops[0]->getType());

  for (unsigned i = 0; i < Ops.size(); i++)
    assert(BitWidth == TD.getTypeSizeInBits(Ops[i]->getType())
      && "The BitWidth not match!");

  printSimpleOpImpl(OS, Ops, Opc, BitWidth);
}

void SIRDatapathPrinter::printUnaryOps(ArrayRef<Value *>Ops, const char *Opc) {
  assert(Ops.size() == 1 && "Bad operand numbers!");

  OS << Opc;
  unsigned BitWidth = TD.getTypeSizeInBits(Ops[0]->getType());
  printAsOperand(OS, Ops[0], BitWidth);
}

void SIRDatapathPrinter::printInvertExpr(ArrayRef<Value *> Ops) {
  assert(Ops.size() == 1 && "Bad operands number");

  unsigned BitWidth = TD.getTypeSizeInBits(Ops[0]->getType());

  OS << "(~";
  printAsOperand(OS, Ops[0], BitWidth);
  OS << ")";
}

void SIRDatapathPrinter::printBitRepeat(ArrayRef<Value *> Ops) {
  assert(Ops.size() == 2 && "Bad operands number");

  unsigned BitWidth = TD.getTypeSizeInBits(Ops[0]->getType());
  ConstantInt *RepeatTimes = dyn_cast<ConstantInt>(Ops[1]);

  OS << '{' << RepeatTimes->getValue() << '{';
  printAsOperand(OS, Ops[0], BitWidth);
  OS << "}}";
}

void SIRDatapathPrinter::printBitExtract(ArrayRef<Value *> Ops) {
  assert(Ops.size() == 3 && "Bad operands number");

  ConstantInt *UB = dyn_cast<ConstantInt>(Ops[1]);
  ConstantInt *LB = dyn_cast<ConstantInt>(Ops[2]);

  printAsOperand(OS, Ops[0], getConstantIntValue(UB), getConstantIntValue(LB));
}

void SIRDatapathPrinter::printBitCat(ArrayRef<Value *> Ops) {
  assert(Ops.size() == 2 && "Bad operands number");

  OS << "(({";
  printAsOperand(OS, Ops[0], TD.getTypeSizeInBits(Ops[0]->getType()));
  OS << ", ";
  printAsOperand(OS, Ops[1], TD.getTypeSizeInBits(Ops[1]->getType()));
  OS << "}))";
}

bool SIRDatapathPrinter::printFUAdd(IntrinsicInst &I) {
  // Extract the called function
  Function *Callee = I.getCalledFunction();

  assert(Callee->arg_size() >= 2 && Callee->arg_size() <= 3
    && "bad operand number!");

  SmallVector<Value *, 3> Ops;
  typedef CallInst::op_iterator iterator;
  for (iterator i = I.op_begin(); i != I.op_end() - 1; i++)
    Ops.push_back(*i);

  OS << getFUName(I) << "#("
    << TD.getTypeSizeInBits(Ops[0]->getType()) << ", "
    << TD.getTypeSizeInBits(Ops[1]->getType()) << ", "
    << TD.getTypeSizeInBits(Callee->getReturnType()) << ") ";

  // Here need to print a module name, not value name
  printName(OS, I);
  OS << '_' << getFUName(I);

  OS << '(';

  printAsOperand(OS, Ops[0], TD.getTypeSizeInBits(Ops[0]->getType()));
  OS << ", ";
  printAsOperand(OS, Ops[1], TD.getTypeSizeInBits(Ops[1]->getType()));
  OS << ", ";
  if (Ops.size() == 3) {
    assert(TD.getTypeSizeInBits(Ops[2]->getType()) == 1 && "Expected carry bit!");
    printAsOperand(OS, Ops[2], 1);
  }
  else
    OS << "1'b0";
  OS << ", ";
  printAsOperand(OS, &I, TD.getTypeSizeInBits(Callee->getReturnType()));
  OS << ");\n";
  return true;
}

bool SIRDatapathPrinter::printFUMul(IntrinsicInst &I) {
  // Extract the called function
  Function *Callee = I.getCalledFunction();

  assert(Callee->arg_size() == 2 && "Not a binary expression!");

  SmallVector<Value *, 2> Ops;
  typedef CallInst::op_iterator iterator;
  for (iterator i = I.op_begin(); i != I.op_end(); i++)
    Ops.push_back(*i);

  OS << "booth_mul" << "#("
    << TD.getTypeSizeInBits(Ops[0]->getType()) << ", "
    << TD.getTypeSizeInBits(Ops[1]->getType()) << ", "
    << TD.getTypeSizeInBits(Callee->getReturnType()) << ") ";

  // Here need to print a module name, not value name
  printName(OS, I);
  OS << '_' << getFUName(I);

  OS << '(';

  printAsOperand(OS, Ops[0], TD.getTypeSizeInBits(Ops[0]->getType()));
  OS << ", ";
  printAsOperand(OS, Ops[1], TD.getTypeSizeInBits(Ops[1]->getType()));
  OS << ", ";
  printAsOperand(OS, &I, TD.getTypeSizeInBits(Callee->getReturnType()));
  OS << ");\n";
  return true;
}

bool SIRDatapathPrinter::printBinaryFU(IntrinsicInst &I) {
  // Extract the called function
  Function *Callee = I.getCalledFunction();

  assert(Callee->arg_size() == 2 && "Not a binary expression!");

  SmallVector<Value *, 2> Ops;
  typedef CallInst::op_iterator iterator;
  for (iterator i = I.op_begin(); i != I.op_end(); i++)
    Ops.push_back(*i);

  OS << getFUName(I) << "#("
    << TD.getTypeSizeInBits(Ops[0]->getType()) << ", "
    << TD.getTypeSizeInBits(Ops[1]->getType()) << ", "
    << TD.getTypeSizeInBits(Callee->getReturnType()) << ") ";

  // Here need to print a module name, not value name
  printName(OS, I);
  OS << '_' << getFUName(I);

  OS << '(';

  printAsOperand(OS, Ops[0], TD.getTypeSizeInBits(Ops[0]->getType()));
  OS << ", ";
  printAsOperand(OS, Ops[1], TD.getTypeSizeInBits(Ops[1]->getType()));
  OS << ", ";
  printAsOperand(OS, &I, TD.getTypeSizeInBits(Callee->getReturnType()));
  OS << ");\n";
  return true;
}

bool SIRDatapathPrinter::printCompressor(IntrinsicInst &I) {
  // Extract all operands to be added.
  OS << "compressor_" + Mangle(I.getName()) + " compressor_" + Mangle(I.getName()) << "(\n";

  std::vector<Value *> Ops = SM->lookupOpsOfChain(&I);
  for (unsigned i = 0; i < Ops.size(); ++i) {
    Value *Op = Ops[i];
    std::string OpName = Op->getName();

    if (isa<ConstantInt>(Op)) {
      OS.indent(2) << ".operand_" << utostr_32(i) << "(";
      printAsOperand(OS, Op, TD.getTypeSizeInBits(Op->getType()));
      OS << "),\n";
    }
    else if (SIRRegister *Reg = SM->lookupSIRReg(Op)) {
      OpName = Reg->getName();
      OS.indent(2) << ".operand_" << utostr_32(i) << "(" << Mangle(OpName) << "),\n";
    }
    else {
      OS.indent(2) << ".operand_" << utostr_32(i) << "(" << Mangle(Op->getName()) << "),\n";
    }
  }
  OS.indent(2) << ".result(" << Mangle(I.getName()) << ")\n";
  OS << ");\n";

  return true;
}

bool SIRDatapathPrinter::printSubModuleInstantiation(IntrinsicInst &I) {
  Intrinsic::ID ID = I.getIntrinsicID();
  switch (ID) {
  default: break;
  case Intrinsic::shang_add:
  case Intrinsic::shang_addc:
    if (printFUAdd(I)) return true;
    break;
  case Intrinsic::shang_mul:
    if (printFUMul(I)) return true;
    break;
  case Intrinsic::shang_udiv:
  case Intrinsic::shang_sdiv:
  case Intrinsic::shang_shl:
  case Intrinsic::shang_lshr:
  case Intrinsic::shang_ashr:
  case Intrinsic::shang_sgt:
  case Intrinsic::shang_ugt:
    if (printBinaryFU(I)) return true;
    break;
  case Intrinsic::shang_compressor:
    if (printCompressor(I)) return true;
    break;
  }

  return false;
}

bool SIRDatapathPrinter::printExpr(IntrinsicInst &I) {
  OS << "assign ";

  printName(OS, I);

  unsigned BitWidth = TD.getTypeSizeInBits(I.getType());
  OS << BitRange(BitWidth, 0, BitWidth > 1);

  OS << " = ((";

  // Extract the called function
  Function *Callee = I.getCalledFunction();

  SmallVector<Value *, 3> Ops;
  typedef CallInst::op_iterator iterator;
  for (iterator i = I.op_begin(); i != I.op_end() - 1; i++)
    Ops.push_back(*i);


  switch (I.getIntrinsicID()) {
  case Intrinsic::shang_and:
    printSimpleOp(Ops, " & "); break;
  case Intrinsic::shang_or:
    printSimpleOp(Ops, " | "); break;
  case Intrinsic::shang_xor:
    printSimpleOp(Ops, " ^ "); break;
  case Intrinsic::shang_not:
    printInvertExpr(Ops); break;
  case Intrinsic::shang_rand:
    printUnaryOps(Ops, "&"); break;
  case Intrinsic::shang_rxor:
    printUnaryOps(Ops, "^"); break;
  case Intrinsic::shang_bit_repeat:
    printBitRepeat(Ops); break;
  case Intrinsic::shang_bit_extract:
    printBitExtract(Ops); break;
  case Intrinsic::shang_bit_cat:
    printBitCat(Ops); break;
  case Intrinsic::shang_eq:
    printSimpleOp(Ops, " == "); break;
  case Intrinsic::shang_ne:
    printSimpleOp(Ops, " != "); break;


  default: llvm_unreachable("Unknown datapath opcode!"); break;
  }

  OS << "));\n";
  return true;
}

void SIRDatapathPrinter::visitIntrinsicInst(IntrinsicInst &I) {
  // Skip all the reg_assign instruction since it has nothing
  // to do with the Datapath.
  if (I.getIntrinsicID() == Intrinsic::shang_reg_assign)
    return;

  Intrinsic::ID ID = I.getIntrinsicID();
  switch (ID) {
  default: break;
  case Intrinsic::shang_add:
  case Intrinsic::shang_mul:
  case Intrinsic::shang_udiv:
  case Intrinsic::shang_sdiv:
  case Intrinsic::shang_shl:
  case Intrinsic::shang_ashr:
  case Intrinsic::shang_lshr:
  case Intrinsic::shang_sgt:
  case Intrinsic::shang_ugt:
  case Intrinsic::shang_addc:
  case Intrinsic::shang_compressor:
    if (printSubModuleInstantiation(I)) return;
    break;

  case Intrinsic::shang_and:
  case Intrinsic::shang_not:
  case Intrinsic::shang_or:
  case Intrinsic::shang_xor:
  case Intrinsic::shang_rand:
  case Intrinsic::shang_rxor:
  case Intrinsic::shang_bit_repeat:
  case Intrinsic::shang_bit_extract:
  case Intrinsic::shang_bit_cat:
  case Intrinsic::shang_eq:
  case Intrinsic::shang_ne:
    if (printExpr(I)) return;
    break;
  }

  llvm_unreachable("Unexpected opcode!");
}

// The IntToPtr and PtrToInt instruction should be treated specially.
void SIRDatapathPrinter::visitIntToPtrInst(IntToPtrInst &I) {
  unsigned BitWidth = TD.getTypeSizeInBits(I.getType());
  OS << "wire" << BitRange(BitWidth, 0, BitWidth > 1) << ' ';

  printName(OS, I);

  OS << " = ((";

  // In fact, cast operation doesn't change the value.
  // The type of value is defined by reader.
  // For example, 0x00000000 can be interpreted to be integer 0 
  // or float 0.0.
  // We just need to handle the BitWidth here because the width
  // of operand may be larger than we need.
  printAsOperand(OS, I.getOperand(0), BitWidth);

  OS << "));\n";
}

void SIRDatapathPrinter::visitPtrToIntInst(PtrToIntInst &I) {
  unsigned BitWidth = TD.getTypeSizeInBits(I.getType());
  OS << "wire" << BitRange(BitWidth, 0, BitWidth > 1) << ' ';

  printName(OS, I);

  OS << " = ((";

  // In fact, cast operation doesn't change the value.
  // The type of value is defined by reader.
  // For example, 0x00000000 can be interpreted to be integer 0
  // or float 0.0.
  // We just need to handle the BitWidth here because the width
  // of operand may be larger than we need.
  printAsOperand(OS, I.getOperand(0), BitWidth);

  OS << "));\n";
}

void SIRDatapathPrinter::visitBitCastInst(BitCastInst &I) {
  unsigned BitWidth = TD.getTypeSizeInBits(I.getType());
  OS << "wire" << BitRange(BitWidth, 0, BitWidth > 1) << ' ';

  printName(OS, I);

  OS << " = ((";

  // In fact, cast operation doesn't change the value.
  // The type of value is defined by reader.
  // For example, 0x00000000 can be interpreted to be integer 0
  // or float 0.0.
  // We just need to handle the BitWidth here because the width
  // of operand may be larger than we need.
  printAsOperand(OS, I.getOperand(0), BitWidth);

  OS << "));\n";
}

void SIRDatapathPrinter::visitBasicBlock(BasicBlock *BB) {
  typedef BasicBlock::iterator iterator;
  for (iterator I = BB->begin(), E = BB->end(); I != E; ++I) {
    visit(I);
  }
}

namespace {
  struct SIR2RTL : public SIRPass {
    vlang_raw_ostream Out;

    /// @name FunctionPass interface

    static char ID;
    SIR2RTL() : SIRPass(ID), Out() {
      initializeSIR2RTLPass(*PassRegistry::getPassRegistry());
    }

    ~SIR2RTL() {}

    // Should be moved into Control path printer in the future
    void printRegisterBlock(const SIRRegister *Reg, raw_ostream &OS,
      DataLayout &TD, uint64_t InitVal = 0);
    void printRegisterBlock(const SIRRegister *Reg, vlang_raw_ostream &OS,
      DataLayout &TD, uint64_t InitVal = 0);

    void printOutPort(const SIROutPort *OutPort, raw_ostream &OS, DataLayout &TD);

    void generateCodeForTopModule(SIR &SM, DataLayout &TD);
    void generateCodeForDecl(SIR &SM, DataLayout &TD);
    void generateCodeForDatapath(SIR &SM, DataLayout &TD);
    void generateCodeForControlpath(SIR &SM, DataLayout &TD);
    void generateCodeForMemoryBank(SIR &SM, DataLayout &TD);
    void generateCodeForOutPort(SIR &SM, DataLayout &TD);

    void generateCodeForGlobalVariableScript(SIR &SM, DataLayout &TD);
    void generateCodeForSCIFScript(SIR &SM, DataLayout &TD);
    void generateCodeForTestsuite(SIR &SM, DataLayout &TD);

    bool runOnSIR(SIR &SM);

    void getAnalysisUsage(AnalysisUsage &AU) const {
      SIRPass::getAnalysisUsage(AU);
      AU.addRequired<DataLayout>();
      AU.addRequiredID(SIRSchedulingID);
      AU.addRequiredID(SIRMOAOptID);
      AU.addRequiredID(BitMaskAnalysisID);
      AU.addRequiredID(SIRRegisterSynthesisForCodeGenID);
      AU.addRequiredID(SIRTimingScriptGenID);
      AU.setPreservesAll();
    }
  };
}

void SIR2RTL::generateCodeForTopModule(SIR &SM, DataLayout &TD) {
  bool enableCoSimulation = LuaI::GetBool("enableCoSimulation");
  if (enableCoSimulation)
    generateCodeForGlobalVariableScript(SM, TD);

  const char *FUTemplatePath[] = { "FUs", "CommonTemplate" };
  std::string FUTemplate = LuaI::GetString(FUTemplatePath);
  Out << FUTemplate << "\n";
}

void SIR2RTL::generateCodeForDecl(SIR &SM, DataLayout &TD) {
  // Print code for module declaration.
  Function *F = SM.getFunction();

  std::string RTLModuleName = LuaI::GetString("RTLModuleName");
  Out << "module " << RTLModuleName;

  Out << "(\n";

  // Print code for port declaration.
  SIRPort *Port = *SM.const_ports_begin();
  Port->printDecl(Out.indent(4));
  typedef SIR::const_port_iterator port_iterator;
  for (port_iterator I = SM.const_ports_begin() + 1, E = SM.const_ports_end();
  I != E; ++I) {
    SIRPort *Port = *I;

    // Assign the ports to virtual pins.
    Out << ",\n (* altera_attribute = \"-name VIRTUAL_PIN on\" *)";
    Port->printDecl(Out.indent(4));
  }

  // Get the enableCosimulation property from the Lua file.
  bool enableCoSimulation = LuaI::GetBool("enableCoSimulation");

  if (enableCoSimulation) {
    // If we are running the co-simulation, we should add the
    // memory bank transfer interface ports with the software part.
    typedef SIR::const_submodulebase_iterator submod_iterator;
    for (submod_iterator I = SM.const_submodules_begin(), E = SM.const_submodules_end();
    I != E; ++I) {
      if (SIRMemoryBank *SMB = dyn_cast<SIRMemoryBank>(*I)) {
        SMB->printVirtualPortDecl(Out);
      }
    }
  }

  Out << ");\n\n\n";

  // Print code for register declaration.
  typedef SIR::register_iterator reg_iterator;
  for (reg_iterator I = SM.registers_begin(), E = SM.registers_end();
  I != E; ++I) {
    SIRRegister *Reg = I;

    // Do not need to declaration registers for the output and FUInOut,
    // since we have do it in MemoryBank declaration part.
    if (Reg->isOutPort() || Reg->isFUInOut()) continue;

    if (SM.hasKeepReg(Reg))
      Out << "/*synthesis keep*/";

    Reg->printDecl(Out.indent(2));
  }

  Out << "\n";

  if (!enableCoSimulation) {
    // If we are running the co-simulation, then all registers used in memory bank will
    // have been declared in Ports, then we do need to re-declared it.
    typedef SIR::const_submodulebase_iterator submod_iterator;
    for (submod_iterator I = SM.const_submodules_begin(), E = SM.const_submodules_end();
    I != E; ++I) {
      if (SIRMemoryBank *SMB = dyn_cast<SIRMemoryBank>(*I)) {
        // Do not need to print declaration for SIRMemoryBank#0,
        // since it is a interface in HW/SW co-simulation and
        // have been declared in ports.
        if (SMB->getNum() != 0)
          SMB->printDecl(Out.indent(2));
      }
    }
  }

  Out << "\n";

  // Print code for wire declaration.
  typedef Function::iterator bb_iterator;
  for (bb_iterator I = F->begin(), E = F->end(); I != E; ++I) {
    BasicBlock *BB = I;

    typedef BasicBlock::iterator inst_iterator;
    for (inst_iterator I = BB->begin(), E = BB->end(); I != E; ++I) {
      Instruction *Inst = I;

      if (IntrinsicInst *II = dyn_cast<IntrinsicInst>(Inst)) {
        if (II->getIntrinsicID() == Intrinsic::shang_reg_assign)
          continue;

        raw_ostream &wireOS = Out.indent(2);
        unsigned BitWidth = TD.getTypeSizeInBits(II->getType());

        wireOS << "wire " << BitRange(BitWidth, 0, false);
        wireOS << Mangle(II->getName()) << ";\n";
      }
    }
  }

  Out << "\n";
}

void SIR2RTL::generateCodeForDatapath(SIR &SM, DataLayout &TD) {
  // Create the DataPathPrinter.
  SIRDatapathPrinter DPP(Out, &SM, TD);

  // Visit the basic block in topological order.
  Function *F = SM.getFunction();

  typedef Function::iterator iterator;
  for (iterator I = F->begin(), E = F->end(); I != E; ++I)
    DPP.visitBasicBlock(I);
}

void SIR2RTL::generateCodeForControlpath(SIR &SM, DataLayout &TD) {
  // Create the ControlPathPrinter.
  SIRControlPathPrinter CPP(Out, &SM, TD);

  // Generate code for registers in sequential logic.
  CPP.generateCodeForRegisters();
}

void SIR2RTL::generateCodeForMemoryBank(SIR &SM, DataLayout &TD) {
  // Create the ControlPathPrinter.
  SIRControlPathPrinter CPP(Out, &SM, TD);

  // Generate code for MemoryBanks.
  CPP.generateCodeForMemoryBank();
}

static void printConstant(raw_ostream &OS, uint64_t Val, Type* Ty, DataLayout *TD) {
  OS << '\'';
  if (TD->getTypeSizeInBits(Ty) == 1)
    OS << (Val ? '1' : '0');
  else {
    std::string FormatS =
      "%0" + utostr_32(TD->getTypeStoreSize(Ty) * 2) + "llx";
    OS << "0x" << format(FormatS.c_str(), Val);
  }
  OS << '\'';
}

static void ExtractConstant(raw_ostream &OS, Constant *C, DataLayout *TD) {
  if (ConstantInt *CI = dyn_cast<ConstantInt>(C)) {
    printConstant(OS, CI->getZExtValue(), CI->getType(), TD);
    return;
  }

  if (isa<ConstantPointerNull>(C)) {
    printConstant(OS, 0, C->getType(), TD);
    return;
  }

  if (ConstantDataSequential *CDS = dyn_cast<ConstantDataSequential>(C)) {
    ExtractConstant(OS, CDS->getElementAsConstant(0), TD);
    for (unsigned i = 1, e = CDS->getNumElements(); i != e; ++i) {
      OS << ", ";
      ExtractConstant(OS, CDS->getElementAsConstant(i), TD);
    }
    return;
  }

  if (ConstantArray *CA = dyn_cast<ConstantArray>(C)) {
    ExtractConstant(OS, cast<Constant>(CA->getOperand(0)), TD);
    for (unsigned i = 1, e = CA->getNumOperands(); i != e; ++i) {
      OS << ", ";
      ExtractConstant(OS, cast<Constant>(CA->getOperand(i)), TD);
    }
    return;
  }

  llvm_unreachable("Unsupported constant type to bind to script engine!");
  OS << '0';
}

void SIR2RTL::generateCodeForGlobalVariableScript(SIR &SM, DataLayout &TD) {
  SMDiagnostic Err;

  // Put the global variable information to the script engine.
  if (!LuaI::EvalString("GlobalVariables = {}\n", Err))
    llvm_unreachable("Cannot create globalvariable table in scripting pass!");

  // Put the virtual memory bank information to the script engine.
  if (!LuaI::EvalString("VirtualMBs = {}\n", Err))
    llvm_unreachable("Cannot create virtualmb table in scripting pass!");

  Module *M = SM.getModule();

  std::string GVScript;
  raw_string_ostream GVSS(GVScript);
  // Push the global variable information into the script engine.
  for (Module::global_iterator GI = M->global_begin(), E = M->global_end();
  GI != E; ++GI) {
    GlobalVariable *GV = GI;

    GVSS << "GlobalVariables." << Mangle(GV->getName()) << " = { ";
    GVSS << "isLocal = " << GV->hasLocalLinkage() << ", ";
    GVSS << "AddressSpace = " << GV->getType()->getAddressSpace() << ", ";
    GVSS << "Alignment = " << GV->getAlignment() << ", ";
    Type *Ty = cast<PointerType>(GV->getType())->getElementType();
    // The element type of a scalar is the type of the scalar.
    Type *ElemTy = Ty;
    unsigned NumElem = 1;
    // Try to expand multi-dimension array to single dimension array.
    while (const ArrayType *AT = dyn_cast<ArrayType>(ElemTy)) {
      ElemTy = AT->getElementType();
      NumElem *= AT->getNumElements();
    }
    GVSS << "NumElems = " << NumElem << ", ";

    GVSS << "ElemSize = " << TD.getTypeStoreSizeInBits(ElemTy) << ", ";

    // The initialer table: Initializer = { c0, c1, c2, ... }
    GVSS << "Initializer = ";
    if (!GV->hasInitializer())
      GVSS << "nil";
    else {
      Constant *C = GV->getInitializer();

      GVSS << "{ ";
      if (C->isNullValue()) {
        Constant *Null = Constant::getNullValue(ElemTy);

        ExtractConstant(GVSS, Null, &TD);
        for (unsigned i = 1; i < NumElem; ++i) {
          GVSS << ", ";
          ExtractConstant(GVSS, Null, &TD);
        }
      }
      else
        ExtractConstant(GVSS, C, &TD);

      GVSS << "}";
    }

    GVSS << '}';

    GVSS.flush();
    if (!LuaI::EvalString(GVScript, Err)) {
      llvm_unreachable("Cannot create globalvariable infomation!");
    }
    GVScript.clear();
  }

  std::string MBScript;
  raw_string_ostream MBSS(MBScript);
  // Push the virtual memory bank information into the script engine.
  for (SIR::const_submodulebase_iterator I = SM.const_submodules_begin(),
    E = SM.const_submodules_end(); I != E; I++) {
    SIRMemoryBank *SMB = dyn_cast<SIRMemoryBank>(*I);

    MBSS << "VirtualMBs." << SMB->getArrayName() << " = { ";
    MBSS << "BankAccessFunc = '" << "bus_transaction_" + utostr_32(SMB->getNum()) << "', ";
    MBSS << "EnableName = '" << SMB->getEnableName() << "', ";
    MBSS << "WriteEnName = '" << SMB->getWriteEnName() << "', ";
    MBSS << "RequireByteEn = " << SMB->requireByteEnable() << ", ";
    if (SMB->requireByteEnable()) {
      MBSS << "ByteEnName = '" << SMB->getByteEnName() << "', ";
      MBSS << "ByteEnWidth = " << SMB->getByteEnWidth() << ", ";
    }
    MBSS << "RDataName = '" << SMB->getRDataName() << "', ";
    MBSS << "WDataName = '" << SMB->getWDataName() << "', ";
    MBSS << "AddrName = '" << SMB->getAddrName() << "', ";
    MBSS << "DataWidth = " << SMB->getDataWidth() << ", ";
    MBSS << "AddrWidth = " << SMB->getAddrWidth() << " }";

    MBSS.flush();
    if (!LuaI::EvalString(MBScript, Err)) {
      llvm_unreachable("Cannot create virtualmb infomation!");
    }
    MBScript.clear();
  }


  // Run the script against the GlobalVariables table.
  std::string GVCodeGenScript;
  raw_string_ostream GVS(GVCodeGenScript);
  GVS << LuaI::GetString("GlobalVariableCodeGen");

  if (!LuaI::EvalString(GVS.str(), Err))
    report_fatal_error("In Scripting pass" + Err.getMessage());
  GVCodeGenScript.clear();

  std::string GlobalVariableCode = LuaI::GetString("GlobalVariableCode");
  Out << GlobalVariableCode << "\n";
}

void SIR2RTL::generateCodeForSCIFScript(SIR &SM, DataLayout &TD) {
  SMDiagnostic Err;
  const Function *F = SM.getFunction();

  std::string BasicInfo;
  raw_string_ostream BI(BasicInfo);

  BI << "FuncInfo = { ";
  BI << "Name = '" << F->getName() << "', ";

  BI << "ReturnSize = ";
  if (F->getReturnType()->isVoidTy())
    BI << '0';
  else
    BI << TD.getTypeStoreSizeInBits(F->getReturnType());
  BI << ", ";

  BI << "Args = { ";

  if (F->arg_size()) {
    Function::const_arg_iterator I = F->arg_begin();
    BI << "{ Name = '" << I->getName() << "', Size = "
      << TD.getTypeStoreSizeInBits(I->getType()) << "}";
    ++I;

    for (Function::const_arg_iterator E = F->arg_end(); I != E; ++I)
      BI << " , { Name = '" << I->getName() << "', Size = "
      << TD.getTypeStoreSizeInBits(I->getType()) << "}";
  }

  BI << "} }";

  BI.flush();
  if (!LuaI::EvalString(BI.str(), Err))
    llvm_unreachable("Cannot create function infomation!");
  BasicInfo.clear();

  std::string SCIFScript;
  raw_string_ostream SS(SCIFScript);
  SS << LuaI::GetString("SCIFCodeGen");

  if (!LuaI::EvalString(SS.str(), Err))
    report_fatal_error("In Scripting pass" + Err.getMessage());
  SCIFScript.clear();
}

void SIR2RTL::generateCodeForTestsuite(SIR &SM, DataLayout &TD) {
  bool enableCoSimulation = LuaI::GetBool("enableCoSimulation");
  if (enableCoSimulation)
    generateCodeForSCIFScript(SM, TD);
}

bool SIR2RTL::runOnSIR(SIR &SM) {
  // Remove the dead SIR instruction before the CodeGen.
  SM.gc();

//   /// Debug code
//   std::string FinalSIR = LuaI::GetString("FinalSIR");
//   std::string ErrorInFinalSIR;
//   raw_fd_ostream OutputForFinalSIR(FinalSIR.c_str(), ErrorInFinalSIR);
//   vlang_raw_ostream OutForFinalSIR;
//   OutForFinalSIR.setStream(OutputForFinalSIR);
//   OutForFinalSIR << *SM.getFunction();

  DataLayout &TD = getAnalysis<DataLayout>();

  // Get the output path for Verilog code.
  std::string RTLOutputPath = LuaI::GetString("RTLOutput");
  std::string Error;
  raw_fd_ostream Output(RTLOutputPath.c_str(), Error);
  Out.setStream(Output);

  // Copy the basic modules from LUA script to the Verilog file.
  generateCodeForTopModule(SM, TD);
  // Generate the declarations for module and ports.
  generateCodeForDecl(SM, TD);

  Out.module_begin();

  // Generate the code for data-path.
  generateCodeForDatapath(SM, TD);

  Out << "\n\n";

  // Generate the code for control-path.
  generateCodeForControlpath(SM, TD);

  // Generate the code for memory bank.
  generateCodeForMemoryBank(SM, TD);

  Out.module_end();

  Out.flush();
  Out.setStream(nulls());

  // Generate the code for testsuite.
  generateCodeForTestsuite(SM, TD);

  return false;
}

//===----------------------------------------------------------------------===//
char SIR2RTL::ID = 0;

Pass *llvm::createSIR2RTLPass() {
  return new SIR2RTL();
}

//===----------------------------------------------------------------------===//

INITIALIZE_PASS_BEGIN(SIR2RTL, "shang-sir-verilog-writer",
  "Write the RTL verilog code to output file.",
  false, true)
  INITIALIZE_PASS_DEPENDENCY(DataLayout)
  INITIALIZE_PASS_DEPENDENCY(SIRScheduling)
  INITIALIZE_PASS_DEPENDENCY(SIRMOAOpt)
  INITIALIZE_PASS_DEPENDENCY(BitMaskAnalysis)
  INITIALIZE_PASS_DEPENDENCY(SIRRegisterSynthesisForCodeGen)
  INITIALIZE_PASS_DEPENDENCY(SIRTimingScriptGen)
  INITIALIZE_PASS_END(SIR2RTL, "shang-sir-verilog-writer",
    "Write the RTL verilog code to output file.",
    false, true)
<|MERGE_RESOLUTION|>--- conflicted
+++ resolved
@@ -178,46 +178,6 @@
       }
     }
 
-<<<<<<< HEAD
-  void generateBoothMulArray(IntrinsicInst &I);
-
-  bool printExpr(IntrinsicInst &I);
-  bool printFUAdd(IntrinsicInst &I);
-  bool printFUMul(IntrinsicInst &I);
-  bool printBinaryFU(IntrinsicInst &I);  
-  bool printSubModuleInstantiation(IntrinsicInst &I);
-  void printInvertExpr(ArrayRef<Value *> Ops);
-  void printBitRepeat(ArrayRef<Value *> Ops);
-  void printBitExtract(ArrayRef<Value *> Ops);
-  void printBitCat(ArrayRef<Value *> Ops);
-  void printUnaryOps(ArrayRef<Value *>Ops, const char *Opc);
-  void printSimpleOp(ArrayRef<Value *> Ops, const char *Opc);
-};
-
-struct SIRControlPathPrinter {
-  raw_ostream &OS;
-  SIR *SM;
-  DataLayout &TD;
-
-  SIRControlPathPrinter(raw_ostream &OS, SIR *SM, DataLayout &TD)
-    : OS(OS), SM(SM), TD(TD) {}
-
-  /// Basic Print Functions
-  void printAsOperand(raw_ostream &OS, Value *U, unsigned UB, unsigned LB = 0) {
-    unsigned BitWidth = TD.getTypeSizeInBits(U->getType());
-
-    // Print correctly if this value is a ConstantInt.
-    if (ConstantInt *CI = dyn_cast<ConstantInt>(U)) {
-      // Need to slice the wanted bits.
-      if (UB != CI->getBitWidth() || LB == 0) {
-        assert(UB <= CI->getBitWidth() && UB > LB  && "Bad bit range!");
-        APInt Val = CI->getValue();
-        if (UB != CI->getBitWidth())
-          Val = Val.trunc(UB);
-        if (LB != 0) {
-          Val = Val.lshr(LB);
-          Val = Val.trunc(UB - LB);
-=======
     bool printExpr(IntrinsicInst &I);
     bool printFUAdd(IntrinsicInst &I);
     bool printBinaryFU(IntrinsicInst &I);
@@ -256,7 +216,6 @@
             Val = Val.trunc(UB - LB);
           }
           CI = ConstantInt::get(CI->getContext(), Val);
->>>>>>> 34439dd0
         }
         OS << "((";
         printConstantIntValue(OS, CI);
