#include "sir/SIR.h"
#include "sir/SIRBuild.h"
#include "sir/SIRPass.h"
#include "sir/DFGBuild.h"
#include "sir/Passes.h"
#include "sir/BitMaskAnalysis.h"

#include "vast/FUInfo.h"
#include "vast/LuaI.h"

#include "llvm/ADT/Statistic.h"
#include "llvm/ADT/PostOrderIterator.h"
#include "llvm/Transforms/Utils/BasicBlockUtils.h"

#include <sstream>
#include "math.h"

using namespace llvm;
using namespace vast;

// Dot name, arrival time and GPC level
typedef std::pair<std::string, std::pair<float, unsigned> > DotType;
// Row of Dots
typedef std::vector<DotType> MatrixRowType;
// Matrix of multi-Rows
typedef std::vector<MatrixRowType> MatrixType;
// Arrival time and valid width of Row.
typedef std::pair<float, unsigned> ATAndWidthType;
// Row name, index, arrival time and valid width of Row.
typedef std::pair<std::string, std::pair<unsigned, ATAndWidthType> > MatrixRowInfoType;

static unsigned Component_NUM = 0;
static bool sortMatrixByArrivalTime = true;
static bool enableBitMaskOpt = true;
static bool useGPCWithCarryChain = false;
static bool useSepcialGPC = false;
static bool sumFirstRowsByAdder = true;

namespace {
struct SIRMOAOpt : public SIRPass {
  static char ID;
  DataLayout *TD;
  SIR *SM;
  DataFlowGraph *DFG;

  // Output for debug.
  std::string Error;
  raw_fd_ostream DebugOutput;

  // To identify if the adder has been visited in collecting operands
  // of the MOAs. So we can avoid a adder been counted in two MOAs which
  // will lead to bad area performance.
  std::set<IntrinsicInst *> VisitedAdders;
  std::vector<IntrinsicInst *> MOAs;
  std::map<IntrinsicInst *, IntrinsicInst *> MOA2PseudoHybridTreeInst;
  std::map<IntrinsicInst *, std::vector<Value *> > MOA2Ops;

  std::map<Value *, float> ValArrivalTime;

  // The component to be used to compress the dot matrix.
  // 1) GPCs
  // 2) AddChains
  class CompressComponent {
  public:
    enum Type {
      GPC,
      GPCWithExtraOne,
      AddChain
    };

  private:
    Type T;
    std::string Name;

    // Input dots & Output dots.
    std::vector<unsigned> InputDotNums;
    unsigned OutputDotNum;

    // Area cost in FPGA
    unsigned Area;
    // Delay cost in FPGA
    float CriticalDelay;

  public:
    // Default constructor
    CompressComponent(Type T, std::string Name, std::vector<unsigned> InputDotNums,
                      unsigned OutputDotNum, unsigned Area, float CriticalDelay)
      : T(T), Name(Name), InputDotNums(InputDotNums), OutputDotNum(OutputDotNum),
        Area(Area), CriticalDelay(CriticalDelay) {}

    std::string getName() { return Name; }
    std::vector<unsigned> getInputDotNums() { return InputDotNums; }
    unsigned getOutputDotNum() { return OutputDotNum; }
    float getCriticalDelay() { return CriticalDelay;  }
    unsigned getArea() { return Area; }
    Type getType() const { return T; }
  };

  // Special GPCs built to sum extra 1'b1 without extra area cost.
  class GPC_with_extra_One : public CompressComponent {
  private:
    unsigned ExtraOneRank;

  public:
    // Default constructor
    GPC_with_extra_One(std::string Name, std::vector<unsigned> InputDotNums,
                       unsigned OutputDotNum, unsigned Area, float CriticalDelay,
                       unsigned ExtraOneRank)
      : CompressComponent(GPCWithExtraOne, Name, InputDotNums,
                          OutputDotNum, Area, CriticalDelay),
      ExtraOneRank(ExtraOneRank) {}

    unsigned getRankOfExtraOne() { return ExtraOneRank; }

    // Methods for support type inquiry through isa, cast and dyn_cast.
    static inline bool classof(const GPC_with_extra_One *Component) { return true;  }
    static inline bool classof(const CompressComponent *Component) {
      return Component->getType() == GPCWithExtraOne;
    }
  };

  // The library of compress components.
  std::vector<CompressComponent *> Library;

  SIRMOAOpt() : SIRPass(ID), DebugOutput("DebugMatrix.txt", Error) {
    initializeSIRMOAOptPass(*PassRegistry::getPassRegistry());
  }

  bool runOnSIR(SIR &SM);

  // Optimization on operands of MOA.
  std::vector<Value *> eliminateIdenticalOperands(std::vector<Value *> Operands,
                                                  Value *MOA, unsigned BitWidth);
  std::vector<Value *> OptimizeOperands(std::vector<Value *> Operands,
                                        Value *MOA, unsigned BitWidth);

  void generateHybridTreeForMOA(IntrinsicInst *MOA, raw_fd_ostream &Output);
  void generateHybridTrees();

  void collectMOAOps(IntrinsicInst *MOA);
  void collectMOAs();

  
  MatrixRowType createDotMatrixRow(std::string OpName, unsigned OpWidth,
                                   unsigned ColNum, float ArrivalTime,
                                   unsigned Stage, BitMask Mask);
  MatrixType createDotMatrix(std::vector<Value *> Operands,
                             unsigned RowNum, unsigned ColNum);
  MatrixType sumAllSignBitsInMatrix(MatrixType Matrix,
                                    unsigned RowNum, unsigned ColNum);

  MatrixType sumRowsByAdder(MatrixType Matrix, unsigned ColNum, raw_fd_ostream &Output);

  float getCritialPathDelay(DFGNode *Node);
  float getOperandArrivalTime(Value *Operand);

  bool isConstantInt(MatrixRowType Row);
  unsigned getOperandBitWidth(MatrixRowType Row);
  std::vector<unsigned> getSignBitNumList(MatrixType Matrix);
  std::vector<unsigned> getActiveBitNumList(MatrixType TMatrix, unsigned Stage);
  std::vector<unsigned> getOneBitNumList(MatrixType TMatrix);
  std::vector<unsigned> getBitNumList(MatrixType TMatrix);
  std::vector<unsigned> getMaxEBitNumList(std::vector<unsigned> ActiveDotNumList);

  MatrixType
    transportMatrix(MatrixType Matrix, unsigned RowNum, unsigned ColumnNum);

  MatrixType simplifyTMatrix(MatrixType TMatrix);
  MatrixType sortTMatrix(MatrixType TMatrix);
  MatrixType sumAllOneBitsInTMatrix(MatrixType TMatrix);
  MatrixType eliminateOneBitInTMatrix(MatrixType TMatrix);

  // Initial the GPCs.
  CompressComponent createAddChainComponent(std::string Name, unsigned OpNum,
                                            unsigned BitWidth, unsigned Area,
                                            float CriticalDelay);
  void initGPCs();
  void initAddChains();
  void initLibrary();

  std::vector<unsigned> calculateIHs(MatrixType TMatrix, unsigned TargetHeight);

  MatrixType compressTMatrixUsingComponent(MatrixType TMatrix, unsigned ComponentIdx,
                                           unsigned RowNo, unsigned Stage,
                                           unsigned &FinalGPCLevel,
                                           raw_fd_ostream &Output);

  unsigned getHighestPriorityComponent(MatrixType TMatrix, unsigned RowNo,
                                       unsigned ActiveStage, unsigned IH);

  MatrixType preCompressTMatrixUsingComponent(MatrixType TMatrix, unsigned ComponentIdx,
                                              unsigned RowNo, unsigned Stage,
                                              unsigned &FinalGPCLevel);
  MatrixType preCompressTMatrixInStage(MatrixType TMatrix, unsigned IH, unsigned ActiveStage,
                                       unsigned &FinalGPCLevel, unsigned &Area);
  unsigned preCompressTMatrix(MatrixType TMatrix, std::vector<unsigned> IHs);

  MatrixType compressTMatrixInStage(MatrixType TMatrix, unsigned IH,
                                    unsigned ActiveStage,
                                    unsigned &FinalGPCLevel, unsigned &Area,
                                    raw_fd_ostream &Output);
  void compressMatrix(MatrixType TMatrix, std::string MatrixName,
                      unsigned OperandNum, unsigned OperandWidth, raw_fd_ostream &Output);

  void hybridTreeCodegen(MatrixType Matrix, std::string MatrixName,
                         unsigned RowNum, unsigned ColNum, raw_fd_ostream &Output);

  // The function to output verilog and debug files.
  void printTMatrixForDebug(MatrixType TMatrix);
  void printGPCModule(raw_fd_ostream &Output);
  void printAddChainModule(unsigned OpNum, unsigned BitWidth, raw_fd_ostream &Output);
  void printCompressComponent(raw_fd_ostream &Output);
  void printComponentInstance(unsigned ComponentIdx,
                              std::vector<std::vector<DotType> > InputDots,
                              std::string OutputName, raw_fd_ostream &Output);

  void getAnalysisUsage(AnalysisUsage &AU) const {
    SIRPass::getAnalysisUsage(AU);
    AU.addRequired<DataLayout>();
    AU.addRequiredID(BitMaskAnalysisID);
    AU.addRequiredID(DFGBuildID);
    AU.addRequiredID(DFGOptID);
    AU.addRequiredID(DFGAnalysisID);
    AU.setPreservesAll();
  }
};
}

char SIRMOAOpt::ID = 0;
char &llvm::SIRMOAOptID = SIRMOAOpt::ID;
INITIALIZE_PASS_BEGIN(SIRMOAOpt, "sir-multi-operand-optimization",
                      "Perform the multi-operand adder optimization",
                      false, true)
  INITIALIZE_PASS_DEPENDENCY(DataLayout)
  INITIALIZE_PASS_DEPENDENCY(BitMaskAnalysis)
  INITIALIZE_PASS_DEPENDENCY(DFGBuild)
  INITIALIZE_PASS_DEPENDENCY(DFGOpt)
  INITIALIZE_PASS_DEPENDENCY(DFGAnalysis)
INITIALIZE_PASS_END(SIRMOAOpt, "sir-multi-operand-optimization",
                    "Perform the multi-operand adder optimization",
                    false, true)

static bool LessThan(std::pair<unsigned, float> OpA,
                     std::pair<unsigned, float> OpB) {
  return OpA.second < OpB.second;
}

<<<<<<< HEAD
bool sortComponent(std::pair<unsigned, std::pair<float, std::pair<float, unsigned> > > OpA,
                   std::pair<unsigned, std::pair<float, std::pair<float, unsigned> > > OpB) {
=======
bool sortComponent(std::pair<unsigned, std::pair<unsigned, std::pair<float, float> > > OpA,
                   std::pair<unsigned, std::pair<unsigned, std::pair<float, float> > > OpB) {
>>>>>>> 86d24eed
  if (OpA.second.first < OpB.second.first)
    return true;
  else if (OpA.second.first > OpB.second.first)
    return false;
  else {
<<<<<<< HEAD
    if (OpA.second.second.first < OpB.second.second.first)
      return true;
    else if (OpA.second.second.first > OpB.second.second.first)
      return false;
    else {
      if (OpA.second.second.second < OpB.second.second.second)
=======
    if (OpA.second.first < OpB.second.first)
      return true;
    else if (OpA.second.first > OpB.second.first)
      return false;
    else {
      if (OpA.second.second < OpB.second.second)
>>>>>>> 86d24eed
        return true;
      else
        return false;
    }
  }
<<<<<<< HEAD
=======
}

std::string float2String(float FV) {
  assert(FV >= 0.0f && "Unexpected negative float value!");

  // Get the integer part.
  unsigned IntPart = std::floor(FV);
  std::string IntPartStr = utostr_32(IntPart);

  // Get the decimal part. To be noted that, we only reserve
  // two bit here.
  unsigned BitOne = std::floor(FV * 10 - IntPart * 10);
  std::string BitOneStr = utostr_32(BitOne);
  unsigned BitTwo = std::floor(FV * 100 - IntPart * 100 - BitOne * 10);
  std::string BitTwoStr = utostr_32(BitTwo);

  std::string Result = IntPartStr + "." + BitOneStr + BitTwoStr;
  return Result;
>>>>>>> 86d24eed
}

bool SIRMOAOpt::runOnSIR(SIR &SM) {
  this->TD = &getAnalysis<DataLayout>();
  this->SM = &SM;

  // Get the DFG.
  DFGBuild &DB = getAnalysis<DFGBuild>();
  this->DFG = DB.getDFG();

  errs() << "==========Compressor Tree Synthesis Start==========\n";

  // Extract multi-operand adders
  collectMOAs();

  // Generate hybrid tree.
  generateHybridTrees();

  errs() << "==========Compressor Tree Synthesis End============\n";

  return false;
}

void SIRMOAOpt::hybridTreeCodegen(MatrixType Matrix, std::string MatrixName,
                                  unsigned RowNum, unsigned ColNum,
                                  raw_fd_ostream &Output) {
  // Print the declaration of the module.  
  Output << "module " << "compressor_" << MatrixName << "(\n";
  for (unsigned i = 0; i < RowNum; ++i) {
    Output << "\tinput wire[";
    Output << utostr_32(ColNum - 1) << ":0] operand_" << utostr_32(i) << ",\n";
  }
  Output << "\toutput wire[";
  Output << utostr_32(ColNum - 1) << ":0] result\n);\n\n";

  // Optimize the dot matrix taking advantage of the sign bits.
  Matrix = sumAllSignBitsInMatrix(Matrix, RowNum, ColNum);
  RowNum = Matrix.size();
  printTMatrixForDebug(Matrix);

  // Consider use normal adder to sum some rows which have earlier arrival time.
  if (sumFirstRowsByAdder) {
    Matrix = sumRowsByAdder(Matrix, ColNum, Output);
    RowNum = Matrix.size();
  }

  // Optimize the dot matrix taking advantage of the known bits.
  MatrixType TMatrix = transportMatrix(Matrix, RowNum, ColNum);
  TMatrix = sumAllOneBitsInTMatrix(TMatrix);
  ++RowNum;
  Matrix = transportMatrix(TMatrix, ColNum, RowNum);
  printTMatrixForDebug(Matrix);

  // After these optimization, the first row of dot matrix
  // should be a constant integer.
  assert(isConstantInt(Matrix[0]) && "Should be a constant integer!");

  TMatrix = transportMatrix(Matrix, Matrix.size(), ColNum);
<<<<<<< HEAD

  // Compress the dot matrix.
  float ResultArrivalTime = compressMatrix(TMatrix, MatrixName, Matrix.size(), ColNum, Output);
=======
>>>>>>> 86d24eed

  // Compress the dot matrix.
  compressMatrix(TMatrix, MatrixName, Matrix.size(), ColNum, Output);
}

static unsigned LogCeiling(unsigned x, unsigned n) {
  unsigned log2n = Log2_32_Ceil(n);
  return (Log2_32_Ceil(x) + log2n - 1) / log2n;
}

float SIRMOAOpt::getCritialPathDelay(DFGNode *Node) {
  /// Get the delay of this node according to its type.
  DFGNode::NodeType Ty = Node->getType();
  switch (Ty) {
  case llvm::DFGNode::Entry:
  case llvm::DFGNode::Exit:
  case llvm::DFGNode::Argument:
  case llvm::DFGNode::ConstantInt:
  case llvm::DFGNode::BitExtract:
  case llvm::DFGNode::BitCat:
  case llvm::DFGNode::BitRepeat:
  case llvm::DFGNode::BitManipulate:
  case llvm::DFGNode::TypeConversion:
  case llvm::DFGNode::Ret:
  case llvm::DFGNode::InValid:
  case llvm::DFGNode::Not:
    return 0.0f;

  case llvm::DFGNode::GlobalVal:
    return VFUs::WireDelay;

  case llvm::DFGNode::Add: {
    unsigned BitWidth = Node->getBitWidth();
    BitWidth = BitWidth < 64 ? BitWidth : 64;

    return LuaI::Get<VFUAddSub>()->lookupLatency(BitWidth);
  }
  case llvm::DFGNode::Mul: {
    unsigned BitWidth = Node->getBitWidth();
    BitWidth = BitWidth < 64 ? BitWidth : 64;

    return LuaI::Get<VFUMult>()->lookupLatency(BitWidth);
  }
  case llvm::DFGNode::Div: {
    unsigned BitWidth = Node->getBitWidth();
    BitWidth = BitWidth < 64 ? BitWidth : 64;

    return LuaI::Get<VFUDiv>()->lookupLatency(BitWidth);
  }

  case llvm::DFGNode::LShr:
  case llvm::DFGNode::AShr:
  case llvm::DFGNode::Shl: {
    unsigned BitWidth = Node->getBitWidth();
    BitWidth = BitWidth < 64 ? BitWidth : 64;

    return LuaI::Get<VFUShift>()->lookupLatency(BitWidth);
  }

  case llvm::DFGNode::And:
  case llvm::DFGNode::Or:
  case llvm::DFGNode::Xor:
    return VFUs::LUTDelay + VFUs::WireDelay;

  case llvm::DFGNode::RAnd: {
    unsigned BitWidth = Node->getBitWidth();

    unsigned LogicLevels = LogCeiling(BitWidth, VFUs::MaxLutSize);
    return LogicLevels * (VFUs::LUTDelay + VFUs::WireDelay);
  }

  case llvm::DFGNode::LogicOperationChain: {
    unsigned OperandNum = Node->parent_size();

    unsigned LogicLevels = LogCeiling(OperandNum, VFUs::MaxLutSize);
    return LogicLevels * (VFUs::LUTDelay + VFUs::WireDelay);
  }

  case llvm::DFGNode::GT:
  case llvm::DFGNode::LT: {
    unsigned BitWidth = Node->getBitWidth();
    BitWidth = BitWidth < 64 ? BitWidth : 64;

    return LuaI::Get<VFUGT_LT>()->lookupLatency(BitWidth);
  }
  case llvm::DFGNode::Eq:
  case llvm::DFGNode::NE: {
    unsigned BitWidth = Node->getBitWidth();
    BitWidth = BitWidth < 64 ? BitWidth : 64;

    return LuaI::Get<VFUEQ_NE>()->lookupLatency(BitWidth);
  }

  case llvm::DFGNode::CompressorTree:
    llvm_unreachable("Not handled yet!");
    return 0.0f;
  case llvm::DFGNode::Register:
    return VFUs::WireDelay;

  default:
    llvm_unreachable("Not handled yet!");
    return 0.0f;
  }
}

float SIRMOAOpt::getOperandArrivalTime(Value *Operand) {
  SM->indexKeepVal(Operand);

  // Get the corresponding DFG node.
  DFGNode *Node = SM->getDFGNodeOfVal(Operand);

  DFGNode::NodeType Ty = Node->getType();
  if (Ty == DFGNode::Not || Ty == DFGNode::And ||
      Ty == DFGNode::Or || Ty == DFGNode::Xor) {
    if (DFG->hasReplaceNode(Node)) {
      DFGNode *ReplaceNode = DFG->getReplaceNode(Node);

      Node = ReplaceNode;
    }
    else if (DFG->hasLOCNode(Node)) {
      DFGNode *LOCNode = DFG->getLOCNode(Node);
      Node = LOCNode;
    }
  }

  /// Arrival time will be 0.0f if it is a register.
  if (Node->isSequentialNode())
    return VFUs::WireDelay;

  /// Otherwise, traverse the DFG to get the arrival time.
  // Arrival times from different source
  std::map<DFGNode *, float> ArrivalTimes;

  typedef DFGNode::iterator iterator;
  std::vector<std::pair<DFGNode *, iterator> > VisitStack;
  VisitStack.push_back(std::make_pair(Node, Node->parent_begin()));

  // Initialize a arrival time.
  float ArrivalTime = getCritialPathDelay(Node);

  while (!VisitStack.empty()) {
    DFGNode *CurNode = VisitStack.back().first;
    iterator &It = VisitStack.back().second;

    // We have visited all children of current node.
    if (It == CurNode->parent_end()) {
      VisitStack.pop_back();

      // Trace back to previous level, so the arrival time
      // also need to be decreased.
      ArrivalTime -= getCritialPathDelay(CurNode);

      continue;
    }

    DFGNode *ParentNode = *It;
    ++It;

    SM->indexKeepVal(ParentNode->getValue());

    // If we reach the sequential node, then record the arrival time.
    if (ParentNode->isSequentialNode()) {
      // Remember to sum up the latency of the sequential node.
      float FinalArrivalTime = ArrivalTime + getCritialPathDelay(ParentNode);

      if (ArrivalTimes.count(ParentNode))
        ArrivalTimes[ParentNode] = ArrivalTimes[ParentNode] > FinalArrivalTime ?
                                     ArrivalTimes[ParentNode] : FinalArrivalTime;
      else
        ArrivalTimes.insert(std::make_pair(ParentNode, FinalArrivalTime));

      continue;
    }
    // Else, continue the traverse the DFG in depth-first search.
    VisitStack.push_back(std::make_pair(ParentNode, ParentNode->parent_begin()));
    ArrivalTime += getCritialPathDelay(ParentNode);
  }

  float CritialPathArrivalTime = 0.0f;
  typedef std::map<DFGNode *, float>::iterator arrivaltime_iterator;
  for (arrivaltime_iterator AI = ArrivalTimes.begin(), AE = ArrivalTimes.end();
       AI != AE; ++AI) {
    CritialPathArrivalTime
      = CritialPathArrivalTime > AI->second ? CritialPathArrivalTime : AI->second;

    // Index the arrival time.
    ValArrivalTime.insert(std::make_pair(Operand, CritialPathArrivalTime));
  }

  return CritialPathArrivalTime;
}

std::vector<Value *>
SIRMOAOpt::eliminateIdenticalOperands(std::vector<Value *> Operands,
                                      Value *MOA, unsigned BitWidth) {
  // The operands after elimination
  std::vector<Value *> FinalOperands;

  std::set<Value *> Visited;
  std::vector<std::pair<Value *, unsigned> > OpNums;
  for (unsigned i = 0; i < Operands.size(); ++i) {
    Value *Op = Operands[i];

    // First index the constant integer.
    if (isa<ConstantInt>(Op)) {
      SM->indexKeepVal(Op);
      FinalOperands.push_back(Op);
      continue;
    }

    // Then index the repeated operand and its numbers.
    if (!Visited.count(Op))
      OpNums.push_back(std::make_pair(Op, 1));
    else {
      for (unsigned j = 0; j < OpNums.size(); ++j) {
        Value *SameOp = OpNums[j].first;

        if (Op == SameOp)
          OpNums[j].second++;
      }
    }
  }

  // Initial a datapath builder to handle the repeated operand.
  SIRDatapathBuilder Builder(SM, *TD);

  typedef std::vector<std::pair<Value *, unsigned> >::iterator iterator;
  for (iterator I = OpNums.begin(), E = OpNums.end(); I != E; ++I) {
    Value *Op = I->first;

    unsigned OpBitWidth = Builder.getBitWidth(Op);
    unsigned Num = I->second;

    if (Num == 1) {
      SM->indexKeepVal(Op);
      FinalOperands.push_back(Op);
      continue;
    }

    if (Num == 2) {
      Value *ExtractResult
        = Builder.createSBitExtractInst(Op, OpBitWidth - 1, 0,
                                        Builder.createIntegerType(OpBitWidth - 1),
                                        MOA, true);
      Value *ShiftResult
        = Builder.createSBitCatInst(ExtractResult, Builder.createIntegerValue(1, 0),
                                    Op->getType(), MOA, true);

      BitMask OpMask = SM->getBitMask(Op);
      OpMask = OpMask.shl(1);

      SM->IndexVal2BitMask(ShiftResult, OpMask);
      SM->indexKeepVal(ShiftResult);
      FinalOperands.push_back(ShiftResult);
    }
    else {
      llvm_unreachable("Not handled yet!");
    }
  }

  return FinalOperands;
}

MatrixRowType SIRMOAOpt::createDotMatrixRow(std::string OpName, unsigned OpWidth,
                                            unsigned ColNum, float ArrivalTime,
                                            unsigned Stage, BitMask Mask) {
  // The row we will create.
  MatrixRowType Row;

  // Used to denote the sign bit of the operand if it exists.
  std::string SameBit;
  for (unsigned i = 0; i < ColNum; ++i) {
    // When the dot position is within the range of operand bit width,
    // we get the name of dot considering the bit mask.
    if (i < OpWidth) {
      // If it is a known bit, then use the known value.
      if (Mask.isOneKnownAt(i)) {
        Row.push_back(std::make_pair("1'b1", std::make_pair(0.0f, 0)));
        continue;
      }
      else if (Mask.isZeroKnownAt(i)) {
        Row.push_back(std::make_pair("1'b0", std::make_pair(0.0f, 0)));
        continue;
      }
      else if (Mask.isSameKnownAt(i)) {
        if (SameBit.size() != 0)
          Row.push_back(std::make_pair(SameBit, std::make_pair(ArrivalTime, Stage)));
        else {
          SameBit = Mangle(OpName) + "[" + utostr_32(i) + "]";
          Row.push_back(std::make_pair(SameBit, std::make_pair(ArrivalTime, Stage)));
        }
        continue;
      }
      else {
        // Or use the form like operand[0], operand[1]...
        std::string DotName = Mangle(OpName) + "[" + utostr_32(i) + "]";
        Row.push_back(std::make_pair(DotName, std::make_pair(ArrivalTime, Stage)));
      }
    }
    // When the dot position is beyond the range of operand bit width,
    // we need to pad zero into the matrix.
    else {
      Row.push_back(std::make_pair("1'b0", std::make_pair(0.0f, 0)));
    }
  }

  return Row;
}

MatrixType SIRMOAOpt::createDotMatrix(std::vector<Value *> Operands,
                                      unsigned RowNum, unsigned ColNum) {
  MatrixType Matrix;

  // Initial a empty matrix first.
  for (unsigned i = 0; i < RowNum; ++i) {
    MatrixRowType Row;

    for (unsigned j = 0; j < ColNum; ++j)
      Row.push_back(std::make_pair("1'b0", std::make_pair(0.0f, 0)));

    Matrix.push_back(Row);
  }

  for (unsigned i = 0; i < RowNum; ++i) {
    Value *Operand = Operands[i];

    unsigned OpWidth = TD->getTypeSizeInBits(Operand->getType());
    std::string OpName = Operand->getName();

    // If the operand is a constant integer, then the dots will be
    // its binary representation.
    if (ConstantInt *CI = dyn_cast<ConstantInt>(Operand)) {
      unsigned CIVal = CI->getZExtValue();

      for (unsigned j = 0; j < ColNum; ++j) {
        unsigned BaseVal = int(std::pow(double(2.0), double(ColNum - 1 - j)));
        unsigned BitVal = CIVal / (BaseVal);
        CIVal = (CIVal >= BaseVal) ? CIVal - BaseVal : CIVal;

        // Insert the binary representation to the matrix in reverse order.
        if (BitVal)
          Matrix[i][ColNum - 1 - j] = std::make_pair("1'b1", std::make_pair(0.0f, 0));
        else
          Matrix[i][ColNum - 1 - j] = std::make_pair("1'b0", std::make_pair(0.0f, 0));
      }
    }
    // Or the dots will be the form like operand[0], operand[1]...
    else {
      // Get the arrival time of the dots.
      float ArrivalTime = getOperandArrivalTime(Operand) * VFUs::Period;
      // Get the bit mask of the dots.
      DFGNode *OpNode = SM->getDFGNodeOfVal(Operand);
      assert(OpNode && "DFG node not created?");
      BitMask Mask = SM->getBitMask(OpNode);

      errs() << "Operand_" + utostr_32(i) << ": ArrivalTime[ " << float2String(ArrivalTime) << "], ";
      errs() << "BitMask[";
      Mask.print(errs());
      errs() << "];\n";

      // Get the name of the operand to denote the name of the dot later.
      std::string OpName = "operand_" + utostr_32(i);
      // Used to denote the sign bit of the operand if it exists.
      std::string SameBit;
      for (unsigned j = 0; j < ColNum; ++j) {
        // When the dot position is within the range of operand bit width,
        // we get the name of dot considering the bit mask.
        if (j < OpWidth) {
          // If we enable the optimization based on bitmask analysis. Then
          // the content of dot should be decided by mask.
          if (enableBitMaskOpt) {
            // If it is a known bit, then use the known value.
            if (Mask.isOneKnownAt(j)) {
              Matrix[i][j] = std::make_pair("1'b1", std::make_pair(0.0f, 0));
              continue;
            }
            else if (Mask.isZeroKnownAt(j)) {
              Matrix[i][j] = std::make_pair("1'b0", std::make_pair(0.0f, 0));
              continue;
            }
            else if (Mask.isSameKnownAt(j)) {
              if (SameBit.size() != 0)
                Matrix[i][j] = std::make_pair(SameBit, std::make_pair(ArrivalTime, 0));
              else {
                SameBit = Mangle(OpName) + "[" + utostr_32(j) + "]";
                Matrix[i][j] = std::make_pair(SameBit, std::make_pair(ArrivalTime, 0));
              }
              continue;
            }
          }

          // Or use the form like operand[0], operand[1]...
          std::string DotName = Mangle(OpName) + "[" + utostr_32(j) + "]";
          Matrix[i][j] = std::make_pair(DotName, std::make_pair(ArrivalTime, 0));
        }
        // When the dot position is beyond the range of operand bit width,
        // we need to pad zero into the matrix.
        else {
          Matrix[i][j] = std::make_pair("1'b0", std::make_pair(0.0f, 0));
        }
      }
    }
  }

  return Matrix;
}

std::vector<Value *>
SIRMOAOpt::OptimizeOperands(std::vector<Value *> Operands,
                            Value *MOA, unsigned BitWidth) {
  // Eliminate the identical operands in add chain.
  std::vector<Value *>
    OptOperands = eliminateIdenticalOperands(Operands, MOA, BitWidth);

  return OptOperands;
}

void SIRMOAOpt::generateHybridTreeForMOA(IntrinsicInst *MOA,
                                         raw_fd_ostream &Output) {
  // Get all the operands of MOA.
  std::vector<Value *> Operands = MOA2Ops[MOA];

  // Optimize operands if there exists
  // 1) identical operands.
  std::vector<Value *> OptOperands = Operands;
  OptOperands
    = OptimizeOperands(Operands, MOA, TD->getTypeSizeInBits(MOA->getType()));

  // Index the connection of operands and pseudo hybrid tree instruction.
  // So we can generate the instance of the hybrid tree module.
  IntrinsicInst *PseudoHybridTreeInst = MOA2PseudoHybridTreeInst[MOA];
  SM->IndexOps2AdderChain(PseudoHybridTreeInst, OptOperands);

  // Generate dot matrix.
  unsigned MatrixRowNum = OptOperands.size();
  unsigned MatrixColNum = TD->getTypeSizeInBits(MOA->getType());
  std::string MatrixName = Mangle(PseudoHybridTreeInst->getName());

  errs() << "Synthesize compressor tree for " << MatrixName << "......\n";

  MatrixType
    Matrix = createDotMatrix(OptOperands, MatrixRowNum, MatrixColNum);

  DebugOutput << "---------- Matrix for " << MatrixName << " ------------\n";
  printTMatrixForDebug(Matrix);

  hybridTreeCodegen(Matrix, MatrixName, MatrixRowNum, MatrixColNum, Output);
}

void SIRMOAOpt::generateHybridTrees() {
  // Create a pseudo instruction to represent the
  // hybrid tree we created later in SIR.
  SIRDatapathBuilder Builder(SM, *TD);
  typedef std::vector<IntrinsicInst *>::iterator iterator;
  for (iterator I = MOAs.begin(), E = MOAs.end(); I != E; ++I) {
    Value *PseudoHybridTreeVal = Builder.createCompressorInst(*I);

    // Index the pseudo instruction as KeepVal so it will
    // not be eliminated in optimization.
    SM->indexKeepVal(PseudoHybridTreeVal);

    // Index the connection of pseudo instruction and
    // the multi-operand adder.
    IntrinsicInst *PseudoHybridTreeInst
      = dyn_cast<IntrinsicInst>(PseudoHybridTreeVal);
    MOA2PseudoHybridTreeInst.insert(std::make_pair(*I, PseudoHybridTreeInst));
  }

  // Initialize the library of compress component.
  initLibrary();

  // Initialize the output file for hybrid tree.
  std::string CompressorOutputPath = LuaI::GetString("CompressorOutput");
  std::string Error;
  raw_fd_ostream Output(CompressorOutputPath.c_str(), Error);

  // Generate hybrid tree for each multi-operand adder.
  for (iterator I = MOAs.begin(), E = MOAs.end(); I != E; ++I) {
    generateHybridTreeForMOA(*I, Output);
  }

  // Print the compress component modules.
  printCompressComponent(Output);
}

void SIRMOAOpt::collectMOAs() {
  std::vector<IntrinsicInst *> MOAVector;

  Function *F = SM->getFunction();

  typedef Function::iterator bb_iterator;
  for (bb_iterator BI = F->begin(), BE = F->end(); BI != BE; ++BI) {
    BasicBlock *BB = BI;

    typedef BasicBlock::iterator inst_iterator;
    for (inst_iterator II = BB->begin(), IE = BB->end(); II != IE; ++II) {
      Instruction *Inst = II;

      if (IntrinsicInst *InstII = dyn_cast<IntrinsicInst>(Inst)) {
        if (InstII->getIntrinsicID() == Intrinsic::shang_add ||
            InstII->getIntrinsicID() == Intrinsic::shang_addc) {
          unsigned UserNum = 0;
          unsigned UsedByChainNum = 0;
          typedef Value::use_iterator use_iterator;
          for (use_iterator UI = InstII->use_begin(), UE = InstII->use_end();
               UI != UE; ++UI) {
            Value *UserVal = *UI;

            if (IntrinsicInst *UserInst = dyn_cast<IntrinsicInst>(UserVal)) {
              ++UserNum;

              if (UserInst->getIntrinsicID() == Intrinsic::shang_add ||
                  UserInst->getIntrinsicID() == Intrinsic::shang_addc)
                ++UsedByChainNum;
            }
          }

          if (UsedByChainNum == 0 || UserNum >= 2)
            MOAVector.push_back(InstII);
        }
      }
    }
  }

  for (unsigned i = 0; i < MOAVector.size(); ++i) {
    IntrinsicInst *MOA = MOAVector[i];
    collectMOAOps(MOA);
  }
}

void SIRMOAOpt::collectMOAOps(IntrinsicInst *MOA) {
  assert(MOA->getIntrinsicID() == Intrinsic::shang_add ||
         MOA->getIntrinsicID() == Intrinsic::shang_addc &&
         "Unexpected intrinsic instruction type!");

  /// The MOA in SIR is not a single instruction but a bunch
  /// of add instructions. So we need to find them and extract
  /// their operands.
  typedef Instruction::op_iterator op_iterator;
  std::vector<std::pair<IntrinsicInst *, op_iterator> > VisitStack;

  VisitStack.push_back(std::make_pair(MOA, MOA->op_begin()));

  unsigned Depth = 0;
  std::vector<IntrinsicInst *> AdderVector;
  while(!VisitStack.empty()) {
    IntrinsicInst *CurNode = VisitStack.back().first;
    op_iterator &I = VisitStack.back().second;

    assert(CurNode->getIntrinsicID() == Intrinsic::shang_add ||
           CurNode->getIntrinsicID() == Intrinsic::shang_addc &&
           "Unexpected type!");

    // All children of current node have been visited.
    if (I == CurNode->op_end()) {
      VisitStack.pop_back();

      if (Depth != 0) {
        AdderVector.push_back(CurNode);
        VisitedAdders.insert(CurNode);
      }

      continue;
    }

    // Otherwise, remember the node and visit its children first.
    Value *ChildVal = *I;
    ++I;
    IntrinsicInst *ChildInst = dyn_cast<IntrinsicInst>(ChildVal);

    if (!ChildInst)
      continue;

    if (VisitedAdders.count(ChildInst))
      continue;

    unsigned UsedByChainNum = 0;
    typedef Value::use_iterator use_iterator;
    for (use_iterator UI = ChildInst->use_begin(), UE = ChildInst->use_end();
         UI != UE; ++UI) {
      Value *UserVal = *UI;

      if (IntrinsicInst *UserInst = dyn_cast<IntrinsicInst>(UserVal))
        ++UsedByChainNum;
    }
    if (UsedByChainNum >= 2)
      continue;

    if (ChildInst->getIntrinsicID() == Intrinsic::shang_add ||
        ChildInst->getIntrinsicID() == Intrinsic::shang_addc) {
      VisitStack.push_back(std::make_pair(ChildInst, ChildInst->op_begin()));
      Depth++;
    }
  }

  if (Depth != 0 && AdderVector.size() > 2) {
    MOAs.push_back(MOA);
    VisitedAdders.insert(MOA);

    // Collect all the operands of MOA.
    std::set<IntrinsicInst *> AdderSet;
    typedef std::vector<IntrinsicInst *>::iterator iterator;
    for (iterator I = AdderVector.begin(), E = AdderVector.end(); I != E; ++I)
      AdderSet.insert(*I);

    std::vector<Value *> Operands;
    for (iterator I = AdderVector.begin(), E = AdderVector.end(); I != E; ++I) {
      IntrinsicInst *Adder = *I;

      for (unsigned i = 0; i < Adder->getNumOperands() - 1; ++i) {
        Value *Operand = Adder->getOperand(i);

        // Ignore the adder instruction itself.
        if (IntrinsicInst *OperandInst = dyn_cast<IntrinsicInst>(Operand)) {
          if (AdderSet.count(OperandInst))
            continue;
        }

        Operands.push_back(Operand);
      }
    }

    // Index the connection between MOA and its operands.
    MOA2Ops.insert(std::make_pair(MOA, Operands));
  }
}

bool SIRMOAOpt::isConstantInt(MatrixRowType Row) {
  bool IsConstantInt = true;

  for (unsigned i = 0; i < Row.size(); ++i) {
    DotType Dot = Row[i];

    if (Dot.first != "1'b0" && Dot.first != "1'b1") {
      IsConstantInt = false;
      break;
    }
  }

  return IsConstantInt;
}

unsigned SIRMOAOpt::getOperandBitWidth(MatrixRowType Row) {
  unsigned BitWidth = 0;
  bool HeadingZero = true;
  for (unsigned i = 0; i < Row.size(); ++i) {
    if (Row[Row.size() - 1 - i].first == "1\'b0" && HeadingZero)
      continue;
    else {
      ++BitWidth;
      HeadingZero = false;
    }
  }

  return BitWidth;
}

std::vector<unsigned> SIRMOAOpt::getSignBitNumList(MatrixType Matrix) {
  std::vector<unsigned> SignBitNumList;

  for (unsigned i = 0; i < Matrix.size(); ++i) {
    MatrixRowType Row = Matrix[i];

    // If this row is a integer, then there are only one sign bit really.
    if (isConstantInt(Row)) {
      SignBitNumList.push_back(1);
      continue;
    }

    // Extract the MSB as it is sign bit really.
    DotType SignBit = Row.back();

    // Ignore the 0 sign bit.
    if (SignBit.first == "1'b0" || SignBit.first == "1'b1") {
      SignBitNumList.push_back(1);
      continue;
    }

    // Then traverse the row from MSB to LSB and these bits that same as the
    // SignBit will be counted as SignBit.
    unsigned SignBitNum = 0;
    for (unsigned j = 0; j < Row.size(); ++j) {
      if (Row[Row.size() - 1 - j] == SignBit)
        ++SignBitNum;
      else
        break;
    }

    SignBitNumList.push_back(SignBitNum);
  }

  return SignBitNumList;
}

MatrixType SIRMOAOpt::sumAllSignBitsInMatrix(MatrixType Matrix, unsigned RowNum,
                                             unsigned ColNum) {
  // Get the number of sign bit in each row in Matrix.
  std::vector<unsigned> SignBitNumList = getSignBitNumList(Matrix);

  // Sum all sign bit using the equation:
  // ssssssss = 11111111 + 0000000~s,
  // then sum all the one bit.
  MatrixType SignBitMatrix = Matrix;
  for (unsigned i = 0; i < Matrix.size(); ++i) {
    // If there is sign bit pattern in current row.
    if (SignBitNumList[i] > 1) {
      unsigned SignBitStartPoint = Matrix[i].size() - SignBitNumList[i];

      // Set the ssssssss to 0000000~s in origin Matrix.
      DotType OriginDot = Matrix[i][SignBitStartPoint];
      Matrix[i][SignBitStartPoint] = std::make_pair("~" + OriginDot.first, OriginDot.second);
      for (unsigned j = SignBitStartPoint + 1; j < Matrix[i].size(); ++j)
        Matrix[i][j] = std::make_pair("1'b0", std::make_pair(0.0f, 0));

      // Set the non-sign bit to 00000000 in sign bit Matrix.
      for (unsigned j = 0; j < SignBitStartPoint; ++j)
        SignBitMatrix[i][j] = std::make_pair("1'b0", std::make_pair(0.0f, 0));
      // Set the ssssssss to 11111111 in sign bit Matrix.
      for (unsigned j = SignBitStartPoint; j < SignBitMatrix[i].size(); ++j)
        SignBitMatrix[i][j] = std::make_pair("1'b1", std::make_pair(0.0f, 0));
    }
    // If there is no sign bit pattern in current row.
    else {
      // Set all bits to 00000000 in sign bit Matrix.
      for (unsigned j = 0; j < SignBitMatrix[i].size(); ++j)
        SignBitMatrix[i][j] = std::make_pair("1'b0", std::make_pair(0.0f, 0));
    }
  }

  MatrixType SignBitTMatrix = transportMatrix(SignBitMatrix, RowNum, ColNum);
  SignBitTMatrix = sumAllOneBitsInTMatrix(SignBitTMatrix);

  SignBitMatrix = transportMatrix(SignBitTMatrix, ColNum, ++RowNum);  
  MatrixRowType Row = SignBitMatrix[0];
  Matrix.push_back(SignBitMatrix[0]);

  return Matrix;
}

bool AscendingOrderInAT(MatrixRowInfoType AT1, MatrixRowInfoType AT2) {
  if (AT1.second.second.first < AT2.second.second.first)
    return true;
  else if (AT1.second.second.first == AT2.second.second.first) {
    if (AT1.second.first < AT2.second.first)
      return true;
  }

  return false;
}

MatrixType SIRMOAOpt::sumRowsByAdder(MatrixType Matrix, unsigned ColNum,
                                     raw_fd_ostream &Output) {
  /// First we should check each row by its arrival time to identify which rows can be
  /// summed by adder without increasing critical path delay of compressor tree.

  // Collect information of each row, including name, index, arrival time & valid width.
  std::vector<MatrixRowInfoType> RowInfos;
  for (unsigned i = 0; i < Matrix.size(); ++i) {
    MatrixRowType Row = Matrix[i];

    // Ignore the constant int row.
    if (isConstantInt(Row))
      continue;

    float ArrivalTime = 0.0f;
    for (unsigned j = 0; j < Row.size(); ++j) {
      DotType Dot = Row[j];

      if (Dot.second.first != 0.0f) {
        if (ArrivalTime == 0.0f)
          ArrivalTime = Dot.second.first;
        else
          assert(ArrivalTime == Dot.second.first && "Unexpected arrival time!");
      }
    }

    bool ValidWidth = false;
    unsigned Width = 0;
    for (unsigned j = 0; j < Row.size(); ++j) {
      DotType Dot = Row[Row.size() - 1 - j];

      if (Dot.first == "1'b0")
        continue;
      else
        ValidWidth = true;

      if (ValidWidth)
        ++Width;
    }

    assert(ArrivalTime != 0.0f || isConstantInt(Row) && "Unexpected arrival time!");

    // The name of origin row in matrix is the operands of multi-input addition.
    std::string Name = "operand_" + utostr_32(i);

    ATAndWidthType ATW = std::make_pair(ArrivalTime, Width);
    RowInfos.push_back(std::make_pair(Name, std::make_pair(i, ATW)));
  }
  std::sort(RowInfos.begin(), RowInfos.end(), AscendingOrderInAT);

  // Identify which rows can be summed by adder.
  float TimeLimit = RowInfos.back().second.second.first + VFUs::WireDelay * VFUs::Period;
  std::vector<std::pair<std::vector<unsigned>, float> > TernaryAdders;
  unsigned Idx = 0;
  bool Continue = true;
  while (Continue) {
    Continue = false;

    float MaxInputArrivalTime = 0.0f;
    unsigned MaxInputWidth = 0;
    for (unsigned i = 0; i < 3; ++i) {
      float ArrivalTime = RowInfos[3 * Idx + i].second.second.first;
      unsigned Width = RowInfos[3 * Idx + i].second.second.second;

      MaxInputArrivalTime = std::max(MaxInputArrivalTime, ArrivalTime);
      MaxInputWidth = std::max(MaxInputWidth, Width);
    }

    float TernaryAddDelay
      = LuaI::Get<VFUTernaryAdd>()->lookupLatency(MaxInputWidth) * VFUs::Period;
    float ResultArrivalTime = MaxInputArrivalTime + TernaryAddDelay;

    if (ResultArrivalTime < TimeLimit) {
      std::vector<unsigned> AdderOps;
      AdderOps.push_back(RowInfos[3*Idx].second.first);
      AdderOps.push_back(RowInfos[3*Idx + 1].second.first);
      AdderOps.push_back(RowInfos[3*Idx + 2].second.first);

      TernaryAdders.push_back(std::make_pair(AdderOps, ResultArrivalTime));

      // Debug code
      errs() << utostr_32(MaxInputWidth) << "-bit ternary adder sum: ";
      for (unsigned j = 0; j < 3; ++j) {
        errs() << "operand_" << RowInfos[3 * Idx + j].second.first;

        if (j != 2)
          errs() << ", ";
        else
          errs() << ";\n";
      }

      // Continue the identify the following rows.
      Continue = true;
      Idx++;
    }
  }

  /// Then according to the result, generate the adder to sum these rows and remember to
  /// insert the add result back into matrix as new rows.

  // Generate the adders to sum the chosen rows.
  for (unsigned i = 0; i < TernaryAdders.size(); ++i) {
    std::vector<unsigned> AdderOpIdxs = TernaryAdders[i].first;

    // The operands of current adder.
    for (unsigned j = 0; j < AdderOpIdxs.size(); ++j) {
      unsigned AdderOpIdx = AdderOpIdxs[j];

      Output << "wire[" << utostr_32(ColNum - 1)
             << ":0] Adder_" + utostr_32(i) + "_Op_" + utostr_32(j) << " = {";

      for (unsigned k = 0; k < ColNum; ++k) {
        Output << Matrix[AdderOpIdx][ColNum - 1 - k].first;

        if (k != ColNum - 1)
          Output << ", ";
        else
          Output << "};\n";
      }
    }

    // The implement of current adder.
    Output << "wire[" << utostr_32(ColNum - 1) << ":0] Adder_" << utostr_32(i) << " = ";
    for (unsigned j = 0; j < AdderOpIdxs.size(); ++j) {
      Output << "Adder_" + utostr_32(i) + "_Op_" + utostr_32(j);

      if (j != AdderOpIdxs.size() - 1)
        Output << " + ";
      else
        Output << ";\n\n";
    }
  }

  // Insert the adder result back into matrix.
  for (unsigned i = 0; i < TernaryAdders.size(); ++i) {
    std::string AdderName = "Adder_" + utostr_32(i);

    // Get the mask for each operand row of current adder.
    std::vector<BitMask> AdderOpMasks;
    std::vector<unsigned> AdderOpIdxs = TernaryAdders[i].first;
    for (unsigned j = 0; j < AdderOpIdxs.size(); ++j) {
      unsigned AdderOpIdx = AdderOpIdxs[j];
      MatrixRowType AdderOp = Matrix[AdderOpIdx];

      // Initialize a empty mask.
      BitMask Mask = BitMask(ColNum);

      // Set each bit of mask according to the dot in row.
      for (unsigned k = 0; k < ColNum; ++k) {
        if (AdderOp[k].first == "1'b0")
          Mask.setKnownZeroAt(k);
        else if (AdderOp[k].first == "1'b1")
          Mask.setKnownOneAt(k);
      }

      AdderOpMasks.push_back(Mask);
    }

    // Calculate the mask of adder result.
    BitMask ResultMask
      = BitMaskAnalysis::computeAdd(AdderOpMasks[0], AdderOpMasks[1], ColNum);
    for (unsigned i = 2; i < AdderOpMasks.size(); ++i) {
      ResultMask = BitMaskAnalysis::computeAdd(AdderOpMasks[i], ResultMask, ColNum);
    }
    float ResultAT = TernaryAdders[i].second;
    unsigned ResultValidWidth
      = ResultMask.getMaskWidth() - ResultMask.countLeadingZeros();

    MatrixRowType AdderResultRow = createDotMatrixRow(AdderName, ColNum, ColNum,
                                                      ResultAT, 0, ResultMask);

    // Insert the adder result back into matrix.
    Matrix.push_back(AdderResultRow);

    // Also insert the information of created row into RowInfos.
    std::string RowName = "Adder_" + utostr_32(i);
    ATAndWidthType RowATAndWidth = std::make_pair(ResultAT, ResultValidWidth);
    MatrixRowInfoType RowInfo
      = std::make_pair(RowName, std::make_pair(Matrix.size(), RowATAndWidth));
    RowInfos.push_back(RowInfo);
  }

  // Clear the rows summed by adder in matrix.
  for (unsigned i = 0; i < TernaryAdders.size(); ++i) {
    std::vector<unsigned> AdderOpIdxs = TernaryAdders[i].first;

    for (unsigned j = 0; j < AdderOpIdxs.size(); ++j) {
      unsigned AdderOpIdx = AdderOpIdxs[j];  

      for (unsigned k = 0; k < ColNum; ++k) {
        Matrix[AdderOpIdx][k] = std::make_pair("1'b0", std::make_pair(0.0f, 0));
      }
    }
  }

  return Matrix;
}

MatrixType SIRMOAOpt::transportMatrix(MatrixType Matrix, unsigned RowNum,
                                      unsigned ColumnNum) {
  MatrixType TMatrix;

  for (unsigned j = 0; j < ColumnNum; ++j) {
    MatrixRowType TRow;

    for (unsigned i = 0; i < Matrix.size(); ++i) {
      MatrixRowType Row = Matrix[i];

      TRow.push_back(Row[j]);
    }

    TMatrix.push_back(TRow);
  }
  
  return TMatrix;
}

std::vector<unsigned> SIRMOAOpt::getOneBitNumList(MatrixType TMatrix) {
  std::vector<unsigned> OneBitNumList;

  for (unsigned i = 0; i < TMatrix.size(); ++i) {
    MatrixRowType TRow = TMatrix[i];

    unsigned OneBitNum = 0;
    for (unsigned j = 0; j < TRow.size(); ++j) {
      if (TRow[j].first == "1'b1")
        ++OneBitNum;
    }

    OneBitNumList.push_back(OneBitNum);
  }

  return OneBitNumList;
}

std::vector<unsigned> SIRMOAOpt::getBitNumList(MatrixType TMatrix) {
  std::vector<unsigned> BitNumList;

  for (unsigned i = 0; i < TMatrix.size(); ++i) {
    MatrixRowType Row = TMatrix[i];

    // If there are no dot in current row.
    if (Row.size() == 0) {
      BitNumList.push_back(0);
      continue;
    }

    unsigned BitNum = 0;
    for (unsigned j = 0; j < Row.size(); ++j) {
      if (Row[j].first != "1'b0")
        ++BitNum;
    }

    BitNumList.push_back(BitNum);   
  }

  return BitNumList;
}

std::vector<unsigned>
SIRMOAOpt::getActiveBitNumList(MatrixType TMatrix, unsigned Stage) {
  std::vector<unsigned> ActiveBitNumList;

  for (unsigned i = 0; i < TMatrix.size(); ++i) {
    MatrixRowType Row = TMatrix[i];

    // If there are no dot in current row.
    if (Row.size() == 0) {
      ActiveBitNumList.push_back(0);
      continue;
    }

    unsigned BitNum = 0;
    for (unsigned j = 0; j < Row.size(); ++j) {
      if (Row[j].first != "1'b0" && Row[j].second.second <= Stage)
        ++BitNum;
    }

    ActiveBitNumList.push_back(BitNum);
  }

  return ActiveBitNumList;
}

std::vector<unsigned>
SIRMOAOpt::getMaxEBitNumList(std::vector<unsigned> ActiveDotNumList) {
  // Calculate the maximal number of dots which can be eliminated now.
  std::vector<unsigned> MaxEDotNumList;
  for (unsigned i = 0; i < ActiveDotNumList.size(); ++i) {
    unsigned ActiveDotNum = ActiveDotNumList[i];

    unsigned MaxEDotNum = 0;
    if (ActiveDotNum >= 2) {
      unsigned MaxEDotNum_part1 = std::ceil(ActiveDotNum / 6) * 5;
      unsigned MaxEDotNum_part2 = ActiveDotNum % 6 == 0 ? 0 : (ActiveDotNum % 6 - 1);

      MaxEDotNum = MaxEDotNum_part1 + MaxEDotNum_part2;
    }

    MaxEDotNumList.push_back(MaxEDotNum);
  }

  return MaxEDotNumList;
}

MatrixType SIRMOAOpt::simplifyTMatrix(MatrixType TMatrix) {
  // Eliminate the useless 1'b0 and its delay-stage info
  MatrixType SimplifiedTMatrix;

  for (unsigned i = 0; i < TMatrix.size(); ++i) {
    MatrixRowType SimplifiedTRow;

    MatrixRowType TRow = TMatrix[i];

    for (unsigned j = 0; j < TRow.size(); ++j) {
      DotType Dot = TRow[j];

      if (Dot.first != "1'b0" && Dot.first != "~1'b1")
        SimplifiedTRow.push_back(Dot);
    }

    SimplifiedTMatrix.push_back(SimplifiedTRow);
  }

  return SimplifiedTMatrix;
}

bool DotCompare(const DotType &DotA, const DotType &DotB) {
  unsigned DotAStage = DotA.second.second;
  unsigned DotBStage = DotB.second.second;
  float DotADelay = DotA.second.first;
  float DotBDelay = DotB.second.first;

  if (sortMatrixByArrivalTime) {
    if (DotAStage < DotBStage)
      return true;
    else if (DotAStage > DotBStage)
      return false;
    else {
      if (DotADelay < DotBDelay)
        return true;
      else
        return false;
    }
  }
  else {
    if (DotAStage < DotBStage)
      return true;
    else
      return false;
  }
}

MatrixType SIRMOAOpt::sortTMatrix(MatrixType TMatrix) {
  // Sort the bits according to #1: stage, #2: delay.
  MatrixType SortedTMatrix;

  for (unsigned i = 0; i < TMatrix.size(); ++i) {
    MatrixRowType SimplifiedTRow = TMatrix[i];

    std::sort(SimplifiedTRow.begin(), SimplifiedTRow.end(), DotCompare);

    SortedTMatrix.push_back(SimplifiedTRow);
  }

  return SortedTMatrix;
}

MatrixType SIRMOAOpt::sumAllOneBitsInTMatrix(MatrixType TMatrix) {
  // Get the number of one bit in each row in TMatrix.
  std::vector<unsigned> OneBitNumList = getOneBitNumList(TMatrix);

  // The number of one bit in each row after sum.
  std::vector<unsigned> OneBitNumAfterSumList;
  for (unsigned i = 0; i < OneBitNumList.size(); ++i) {
    unsigned OneBitNumInCurrentRow = OneBitNumList[i];

    OneBitNumAfterSumList.push_back(OneBitNumInCurrentRow % 2);
    unsigned CarryOneNum = OneBitNumInCurrentRow / 2;

    if (i != OneBitNumList.size() - 1)
      OneBitNumList[i + 1] += CarryOneNum;
  }

  /// Insert the one bit after sum to TMatrix and eliminate all origin one bits.
  MatrixType TMatrixAfterSum;

  for (unsigned i = 0; i < TMatrix.size(); ++i) {
    MatrixRowType TRowAfterSum;

    // Insert the one bit.
    std::string DotName;
    if (OneBitNumAfterSumList[i] == 0)
      DotName = "1'b0";
    else
      DotName = "1'b1";

    TRowAfterSum.push_back(std::make_pair(DotName, std::make_pair(0.0f, 0)));

    // Insert other origin bits other than one bits which will be eliminated.
    MatrixRowType TRow = TMatrix[i];
    for (unsigned j = 0; j < TRow.size(); ++j) {
      if (TRow[j].first != "1'b1")
        TRowAfterSum.push_back(TRow[j]);
      else
        TRowAfterSum.push_back(std::make_pair("1'b0", std::make_pair(0.0f, 0)));
    }

    TMatrixAfterSum.push_back(TRowAfterSum);
  }

  return TMatrixAfterSum;
}

MatrixType SIRMOAOpt::eliminateOneBitInTMatrix(MatrixType TMatrix) {
  return TMatrix;

  // Simplify and sort the TMatrix to prepare for the eliminating.
  TMatrix = simplifyTMatrix(TMatrix);
  TMatrix = sortTMatrix(TMatrix);

  // Eliminate the 1'b1 in TMatrix using the equation:
  // 1'b1 + 1'bs = 2'bs~s
  std::vector<unsigned> OneBitNumList = getOneBitNumList(TMatrix);
  for (unsigned i = 0; i < TMatrix.size(); ++i) {
    MatrixRowType Row = TMatrix[i];

    unsigned OneBitNum = OneBitNumList[i];
    if (OneBitNum == 0 || Row.size() <= 1)
      continue;

    assert(Row[0].first == "1'b1" && "Unexpected Bit!");
    assert(Row[1].first != "1'b0" && Row[1].first != "1'b1" && "Unexpected Bit!");

    std::string SumName = "~" + Row[1].first;
    std::string CarryName = Row[1].first;

    TMatrix[i][0] = std::make_pair("1'b0", std::make_pair(0.0f, 0));
    TMatrix[i][1] = std::make_pair("1'b0", std::make_pair(0.0f, 0));

    TMatrix[i].push_back(std::make_pair(SumName, Row[1].second));
    if (i + 1 < TMatrix.size())
      TMatrix[i + 1].push_back(std::make_pair(CarryName, Row[1].second));
  }

  return TMatrix;
}

SIRMOAOpt::CompressComponent
SIRMOAOpt::createAddChainComponent(std::string Name, unsigned OpNum,
                                   unsigned BitWidth, unsigned Area,
                                   float CriticalDelay) {
  // Inputs
  std::vector<unsigned> AddChain_InputsVector;
  for (unsigned i = 0; i < BitWidth; ++i)
    AddChain_InputsVector.push_back(OpNum);

  // Output
  unsigned OutputBitWidth = BitWidth + std::ceil(log(OpNum) / log(2));

  CompressComponent AddChain(CompressComponent::AddChain, Name,
                             AddChain_InputsVector, OutputBitWidth,
                             Area, CriticalDelay);

  return AddChain;
}

void SIRMOAOpt::initGPCs() {
  CompressComponent::Type GPCType = CompressComponent::GPC;
  CompressComponent::Type GPCWithExtraOneType = CompressComponent::GPCWithExtraOne;

  /// GPC_2_2_LUT
  // Inputs & Outputs
  unsigned GPC_2_2_LUT_Inputs[1] = { 2 };
  std::vector<unsigned> GPC_2_2_LUT_InputsVector(GPC_2_2_LUT_Inputs,
                                                 GPC_2_2_LUT_Inputs + 1);

  CompressComponent *GPC_2_2_LUT
    = new CompressComponent(GPCType, "GPC_2_2_LUT",
                            GPC_2_2_LUT_InputsVector, 2, 1, 0.052f);
  Library.push_back(GPC_2_2_LUT);

  /// GPC_3_2_LUT
  // Inputs & Outputs
  unsigned GPC_3_2_LUT_Inputs[1] = { 3 };
  std::vector<unsigned> GPC_3_2_LUT_InputsVector(GPC_3_2_LUT_Inputs,
                                                 GPC_3_2_LUT_Inputs + 1);

  CompressComponent *GPC_3_2_LUT
    = new CompressComponent(GPCType, "GPC_3_2_LUT",
                            GPC_3_2_LUT_InputsVector, 2, 1, 0.052f);
  Library.push_back(GPC_3_2_LUT);

  /// GPC_4_3_LUT
  // Inputs & Outputs
  unsigned GPC_4_3_LUT_Inputs[1] = { 4 };
  std::vector<unsigned> GPC_4_3_LUT_InputsVector(GPC_4_3_LUT_Inputs,
                                                 GPC_4_3_LUT_Inputs + 1);

  CompressComponent *GPC_4_3_LUT
    = new CompressComponent(GPCType, "GPC_4_3_LUT",
                            GPC_4_3_LUT_InputsVector, 3, 2, 0.051f);
  Library.push_back(GPC_4_3_LUT);

  /// GPC_5_3_LUT
  // Inputs & Outputs
  unsigned GPC_5_3_LUT_Inputs[1] = { 5 };
  std::vector<unsigned> GPC_5_3_LUT_InputsVector(GPC_5_3_LUT_Inputs,
                                                 GPC_5_3_LUT_Inputs + 1);

  CompressComponent *GPC_5_3_LUT
    = new CompressComponent(GPCType, "GPC_5_3_LUT",
                            GPC_5_3_LUT_InputsVector, 3, 2, 0.049f);
  Library.push_back(GPC_5_3_LUT);

  if (useGPCWithCarryChain) {
    /// GPC_6_3
    // Inputs & Outputs
    unsigned GPC_6_3_Inputs[1] = { 6 };
    std::vector<unsigned> GPC_6_3_InputsVector(GPC_6_3_Inputs,
                                               GPC_6_3_Inputs + 1);

    CompressComponent *GPC_6_3
      = new CompressComponent(GPCType, "GPC_6_3",
                              GPC_6_3_InputsVector, 3, 2, 0.293f);
    Library.push_back(GPC_6_3);
  }
  else {
    /// GPC_6_3_LUT
    // Inputs & Outputs
    unsigned GPC_6_3_LUT_Inputs[1] = { 6 };
    std::vector<unsigned> GPC_6_3_LUT_InputsVector(GPC_6_3_LUT_Inputs,
                                                   GPC_6_3_LUT_Inputs + 1);

    CompressComponent *GPC_6_3_LUT
      = new CompressComponent(GPCType, "GPC_6_3_LUT",
                              GPC_6_3_LUT_InputsVector, 3, 3, 0.049f);
    Library.push_back(GPC_6_3_LUT);
  }
  

//   /// GPC_6_3 with extra 1'b1 in rank of 0
//   // Inputs & Outputs
//   unsigned GPC_6_3_SP_Inputs[2] = { 7 };
//   std::vector<unsigned> GPC_6_3_SP_InputsVector(GPC_6_3_SP_Inputs,
//                                                     GPC_6_3_SP_Inputs + 1);
//   GPC_with_extra_One *GPC_6_3_ExtraOne_Rank0
//     = new GPC_with_extra_One("GPC_6_3_ExtraOne_Rank0",
//                              GPC_6_3_SP_InputsVector, 3, 2, 0.293f, 0);
//   Library.push_back(GPC_6_3_ExtraOne_Rank0);

  /// GPC_13_3_LUT
  // Inputs & Outputs
  unsigned GPC_13_3_LUT_Inputs[2] = { 3, 1 };
  std::vector<unsigned> GPC_13_3_LUT_InputsVector(GPC_13_3_LUT_Inputs,
                                                  GPC_13_3_LUT_Inputs + 2);

  CompressComponent *GPC_13_3_LUT
    = new CompressComponent(GPCType, "GPC_13_3_LUT",
                            GPC_13_3_LUT_InputsVector, 3, 2, 0.051f);
  Library.push_back(GPC_13_3_LUT);

  /// GPC_22_3_LUT
  // Inputs & Outputs
  unsigned GPC_22_3_LUT_Inputs[2] = { 2, 2 };
  std::vector<unsigned> GPC_22_3_LUT_InputsVector(GPC_22_3_LUT_Inputs,
                                                  GPC_22_3_LUT_Inputs + 2);

  CompressComponent *GPC_22_3_LUT
    = new CompressComponent(GPCType, "GPC_22_3_LUT",
                            GPC_22_3_LUT_InputsVector, 3, 2, 0.051f);
  Library.push_back(GPC_22_3_LUT);

  /// GPC_23_3_LUT
  // Inputs & Outputs
  unsigned GPC_23_3_LUT_Inputs[2] = { 3, 2 };
  std::vector<unsigned> GPC_23_3_LUT_InputsVector(GPC_23_3_LUT_Inputs,
                                                  GPC_23_3_LUT_Inputs + 2);

  CompressComponent *GPC_23_3_LUT
    = new CompressComponent(GPCType, "GPC_23_3_LUT",
                            GPC_23_3_LUT_InputsVector, 3, 2, 0.051f);
  Library.push_back(GPC_23_3_LUT);

  /// GPC_14_3_LUT
  // Inputs & Outputs
  unsigned GPC_14_3_LUT_Inputs[2] = { 4, 1 };
  std::vector<unsigned> GPC_14_3_LUT_InputsVector(GPC_14_3_LUT_Inputs,
                                                  GPC_14_3_LUT_Inputs + 2);

  CompressComponent *GPC_14_3_LUT
    = new CompressComponent(GPCType, "GPC_14_3_LUT",
                            GPC_14_3_LUT_InputsVector, 3, 2, 0.049f);
  Library.push_back(GPC_14_3_LUT);

//   /// GPC_14_3_LUT with extra 1'b1 in rank of 0
//   // Inputs & Outputs
//   unsigned GPC_14_3_LUT_SP_Inputs[2] = { 5, 1 };
//   std::vector<unsigned> GPC_14_3_LUT_SP_InputsVector(GPC_14_3_LUT_SP_Inputs,
//                                                      GPC_14_3_LUT_SP_Inputs + 2);
//   GPC_with_extra_One *GPC_14_3_LUT_ExtraOne_Rank0
//     = new GPC_with_extra_One("GPC_14_3_LUT_ExtraOne_Rank0",
//                              GPC_14_3_LUT_SP_InputsVector, 3, 2, 0.049f, 0);
//   Library.push_back(GPC_14_3_LUT_ExtraOne_Rank0);

  if (useGPCWithCarryChain) {
    /// GPC_15_3
    // Inputs & Outputs
    unsigned GPC_15_3_Inputs[2] = { 5, 1 };
    std::vector<unsigned> GPC_15_3_InputsVector(GPC_15_3_Inputs,
                                                GPC_15_3_Inputs + 2);

    CompressComponent *GPC_15_3
      = new CompressComponent(GPCType, "GPC_15_3",
                              GPC_15_3_InputsVector, 3, 2, 0.274f);
    Library.push_back(GPC_15_3);
  }
  else
  {
//     /// GPC_15_3_LUT
//     // Inputs & Outputs
//     unsigned GPC_15_3_LUT_Inputs[2] = { 5, 1 };
//     std::vector<unsigned> GPC_15_3_LUT_InputsVector(GPC_15_3_LUT_Inputs,
//                                                     GPC_15_3_LUT_Inputs + 2);
// 
//     CompressComponent *GPC_15_3_LUT
//       = new CompressComponent(GPCType, "GPC_15_3_LUT",
//                               GPC_15_3_LUT_InputsVector, 3, 3, 0.049f);
//     Library.push_back(GPC_15_3_LUT);
  }
  
  if (useGPCWithCarryChain) {
    /// GPC_506_5
    // Inputs & Outputs
    unsigned GPC_506_5_Inputs[3] = { 6, 0, 5 };
    std::vector<unsigned> GPC_506_5_InputsVector(GPC_506_5_Inputs,
                                                 GPC_506_5_Inputs + 3);

    CompressComponent *GPC_506_5
      = new CompressComponent(GPCType, "GPC_506_5",
                              GPC_506_5_InputsVector, 5, 4, 0.31f);
    Library.push_back(GPC_506_5);

    //   /// GPC_506_5 with extra 1'b1 in rank of 0
    //   // Inputs & Outputs
    //   unsigned GPC_506_5_LUT_SP_Inputs[3] = { 7, 0, 5 };
    //   std::vector<unsigned> GPC_506_5_LUT_SP_InputsVector(GPC_506_5_LUT_SP_Inputs,
    //                                                       GPC_506_5_LUT_SP_Inputs + 3);
    //   GPC_with_extra_One *GPC_506_5_ExtraOne_Rank0
    //     = new GPC_with_extra_One("GPC_506_5_ExtraOne_Rank0",
    //                              GPC_506_5_LUT_SP_InputsVector, 5, 4, 0.31f, 0);
    //   Library.push_back(GPC_506_5_ExtraOne_Rank0);

    // GPC_606_5
    // Inputs & Outputs
    unsigned GPC_606_5_Inputs[3] = { 6, 0, 6 };
    std::vector<unsigned> GPC_606_5_InputsVector(GPC_606_5_Inputs,
                                                 GPC_606_5_Inputs + 3);

    CompressComponent *GPC_606_5
      = new CompressComponent(GPCType, "GPC_606_5",
                              GPC_606_5_InputsVector, 5, 4, 0.31f);
    Library.push_back(GPC_606_5);

    //   /// GPC_606_5 with extra 1'b1 in rank of 0
    //   // Inputs & Outputs
    //   unsigned GPC_606_5_LUT_SP_Inputs[3] = { 7, 0, 6 };
    //   std::vector<unsigned> GPC_606_5_LUT_SP_InputsVector(GPC_606_5_LUT_SP_Inputs,
    //                                                       GPC_606_5_LUT_SP_Inputs + 3);
    //   GPC_with_extra_One *GPC_606_5_ExtraOne_Rank0
    //     = new GPC_with_extra_One("GPC_606_5_ExtraOne_Rank0",
    //                              GPC_606_5_LUT_SP_InputsVector, 5, 4, 0.31f, 0);
    //   Library.push_back(GPC_606_5_ExtraOne_Rank0);

    // GPC_1325_5
    // Inputs & Outputs
    unsigned GPC_1325_5_Inputs[4] = { 5, 2, 3, 1 };
    std::vector<unsigned> GPC_1325_5_InputsVector(GPC_1325_5_Inputs,
                                                  GPC_1325_5_Inputs + 4);

    CompressComponent *GPC_1325_5
      = new CompressComponent(GPCType, "GPC_1325_5",
                              GPC_1325_5_InputsVector, 5, 4, 0.302f);
    Library.push_back(GPC_1325_5);

    //   /// GPC_1325_5 with extra 1'b1 in rank of 1
    //   // Inputs & Outputs
    //   unsigned GPC_1325_5_LUT_SP_Inputs[4] = { 5, 3, 3, 1 };
    //   std::vector<unsigned> GPC_1325_5_LUT_SP_InputsVector(GPC_1325_5_LUT_SP_Inputs,
    //                                                        GPC_1325_5_LUT_SP_Inputs + 4);
    //   GPC_with_extra_One *GPC_1325_5_ExtraOne_Rank1
    //     = new GPC_with_extra_One("GPC_1325_5_ExtraOne_Rank1",
    //                              GPC_1325_5_LUT_SP_InputsVector, 5, 4, 0.31f, 1);
    //   Library.push_back(GPC_1325_5_ExtraOne_Rank1);

    // GPC_1406_5
    // Inputs & Outputs
    unsigned GPC_1406_5_Inputs[4] = { 6, 0, 4, 1 };
    std::vector<unsigned> GPC_1406_5_InputsVector(GPC_1406_5_Inputs,
                                                  GPC_1406_5_Inputs + 4);

    CompressComponent *GPC_1406_5
      = new CompressComponent(GPCType, "GPC_1406_5",
                              GPC_1406_5_InputsVector, 5, 4, 0.31f);
    Library.push_back(GPC_1406_5);

    //   /// GPC_1406_5 with extra 1'b1 in rank of 0
    //   // Inputs & Outputs
    //   unsigned GPC_1406_5_LUT_SP_Inputs[4] = { 7, 0, 4, 1 };
    //   std::vector<unsigned> GPC_1406_5_LUT_SP_InputsVector(GPC_1406_5_LUT_SP_Inputs,
    //                                                        GPC_1406_5_LUT_SP_Inputs + 4);
    //   GPC_with_extra_One *GPC_1406_5_ExtraOne_Rank0
    //     = new GPC_with_extra_One("GPC_1406_5_ExtraOne_Rank0",
    //                              GPC_1406_5_LUT_SP_InputsVector, 5, 4, 0.31f, 0);
    //   Library.push_back(GPC_1406_5_ExtraOne_Rank0);

    // GPC_1415_5
    // Inputs & Outputs
    unsigned GPC_1415_5_Inputs[4] = { 5, 1, 4, 1 };
    std::vector<unsigned> GPC_1415_5_InputsVector(GPC_1415_5_Inputs,
                                                  GPC_1415_5_Inputs + 4);

    CompressComponent *GPC_1415_5
      = new CompressComponent(GPCType, "GPC_1415_5",
                              GPC_1415_5_InputsVector, 5, 4, 0.31f);
    Library.push_back(GPC_1415_5);
  }

  errs() << "Available GPCs: ";
  for (unsigned i = 0; i < Library.size(); ++i) {
    CompressComponent *Component = Library[i];
    errs() << Component->getName();

    if (i != Library.size() - 1)
      errs() << "; ";
  }
  errs() << "\n";
}

void SIRMOAOpt::initAddChains() {
//   / AddChain with bitwidth of 16
//     // AddChain_2_16
//     CompressComponent
//       AddChain_2_16 = createAddChainComponent("AddChain_2_16", 2, 16, 16, 0.521);
//     Library.push_back(AddChain_2_16);
//   
//     // AddChain_3_16
//     CompressComponent
//       AddChain_3_16 = createAddChainComponent("AddChain_3_16", 3, 16, 16, 0.59);
//     Library.push_back(AddChain_3_16);
//   
//     // AddChain_4_16
//     CompressComponent
//       AddChain_4_16 = createAddChainComponent("AddChain_4_16", 4, 16, 44, 0.706);
//     Library.push_back(AddChain_4_16);
//   
//     // AddChain_5_16
//     CompressComponent
//       AddChain_5_16 = createAddChainComponent("AddChain_5_16", 5, 16, 32, 1.584);
//     Library.push_back(AddChain_5_16);
//   
//     // AddChain_6_16
//     CompressComponent
//       AddChain_6_16 = createAddChainComponent("AddChain_6_16", 6, 16, 60, 1.715);
//     Library.push_back(AddChain_6_16);
//   
//     // AddChain_7_16
//     CompressComponent
//       AddChain_7_16 = createAddChainComponent("AddChain_7_16", 7, 16, 48, 1.822);
//     Library.push_back(AddChain_7_16);
//   
//     // AddChain_8_16
//     CompressComponent
//       AddChain_8_16 = createAddChainComponent("AddChain_8_16", 8, 16, 76, 2.101);
//     Library.push_back(AddChain_8_16);
//   
//     // AddChain_9_16
//     CompressComponent
//       AddChain_9_16 = createAddChainComponent("AddChain_9_16", 9, 16, 64, 2.183);
//     Library.push_back(AddChain_9_16);
//   
//     // AddChain_10_16
//     CompressComponent
//       AddChain_10_16 = createAddChainComponent("AddChain_10_16", 10, 16, 92, 2.009);
//     Library.push_back(AddChain_10_16);
//   
//     /// AddChain with bitwidth of 32
//     // AddChain_2_32
//     CompressComponent
//       AddChain_2_32 = createAddChainComponent("AddChain_2_32", 2, 32, 32, 0.816);
//     Library.push_back(AddChain_2_32);
//   
//     // AddChain_3_32
//     CompressComponent
//       AddChain_3_32 = createAddChainComponent("AddChain_3_32", 3, 32, 32, 0.876);
//     Library.push_back(AddChain_3_32);
//   
//     // AddChain_4_32
//     CompressComponent
//       AddChain_4_32 = createAddChainComponent("AddChain_4_32", 4, 32, 92, 1.163);
//     Library.push_back(AddChain_4_32);
//   
//     // AddChain_5_32
//     CompressComponent
//       AddChain_5_32 = createAddChainComponent("AddChain_5_32", 5, 32, 64, 2.199);
//     Library.push_back(AddChain_5_32);
//   
//     // AddChain_6_32
//     CompressComponent
//       AddChain_6_32 = createAddChainComponent("AddChain_6_32", 6, 32, 124, 2.343);
//     Library.push_back(AddChain_6_32);
//   
//     // AddChain_7_32
//     CompressComponent
//       AddChain_7_32 = createAddChainComponent("AddChain_7_32", 7, 32, 96, 2.343);
//     Library.push_back(AddChain_7_32);
//   
//     // AddChain_8_32
//     CompressComponent
//       AddChain_8_32 = createAddChainComponent("AddChain_8_32", 8, 32, 156, 2.047);
//     Library.push_back(AddChain_8_32);
//   
//     // AddChain_9_32
//     CompressComponent
//       AddChain_9_32 = createAddChainComponent("AddChain_9_32", 9, 32, 128, 2.265);
//     Library.push_back(AddChain_9_32);
//   
//     // AddChain_10_32
//     CompressComponent
//       AddChain_10_32 = createAddChainComponent("AddChain_10_32", 10, 32, 188, 2.504);
//     Library.push_back(AddChain_10_32);
//   
//     /// AddChain with bitwidth of 64
//     // AddChain_2_64
//     CompressComponent
//       AddChain_2_64 = createAddChainComponent("AddChain_2_64", 2, 64, 64, 1.24);
//     Library.push_back(AddChain_2_64);
//   
//     // AddChain_3_64
//     CompressComponent
//       AddChain_3_64 = createAddChainComponent("AddChain_3_64", 3, 64, 64, 1.255);
//     Library.push_back(AddChain_3_64);
//   
//     // AddChain_4_64
//     CompressComponent
//       AddChain_4_64 = createAddChainComponent("AddChain_4_64", 4, 64, 188, 1.574);
//     Library.push_back(AddChain_4_64);
//   
//     // AddChain_5_64
//     CompressComponent
//       AddChain_5_64 = createAddChainComponent("AddChain_5_64", 5, 64, 128, 2.326);
//     Library.push_back(AddChain_5_64);
//   
//     // AddChain_6_64
//     CompressComponent
//       AddChain_6_64 = createAddChainComponent("AddChain_6_64", 6, 64, 254, 2.784);
//     Library.push_back(AddChain_6_64);
//   
//     // AddChain_7_64
//     CompressComponent
//       AddChain_7_64 = createAddChainComponent("AddChain_7_64", 7, 64, 192, 2.143);
//     Library.push_back(AddChain_7_64);
//   
//     // AddChain_8_64
//     CompressComponent
//       AddChain_8_64 = createAddChainComponent("AddChain_8_64", 8, 64, 316, 2.9);
//     Library.push_back(AddChain_8_64);
//   
//     // AddChain_9_64
//     CompressComponent
//       AddChain_9_64 = createAddChainComponent("AddChain_9_64", 9, 64, 256, 2.607);
//     Library.push_back(AddChain_9_64);
//   
//     // AddChain_10_64
//     CompressComponent
//       AddChain_10_64 = createAddChainComponent("AddChain_10_64", 10, 64, 380, 3.033);
//     Library.push_back(AddChain_10_64);
}

void SIRMOAOpt::initLibrary() {
  // Initialize the GPCs.
  initGPCs();

  // Initialize the AddChains.
  //initAddChains();
}

<<<<<<< HEAD
std::vector<unsigned> SIRMOAOpt::calculateIHs(MatrixType TMatrix, unsigned TargetHeight) {
  // Get the dot numbers in each columns.
  std::vector<unsigned> BitNumList = getBitNumListInTMatrix(TMatrix);
  unsigned MaxBitNum = 0;
  for (unsigned i = 0; i < BitNumList.size(); ++i) {
    MaxBitNum = std::max(MaxBitNum, BitNumList[i]);
=======
std::vector<unsigned>
SIRMOAOpt::calculateIHs(MatrixType TMatrix, unsigned TargetHeight) {
  // Get the dot numbers in each columns.
  std::vector<unsigned> BitNumList = getBitNumList(TMatrix);
  unsigned MaxBitNum = 0;
  for (unsigned i = 0; i < BitNumList.size(); ++i) {
    MaxBitNum = MaxBitNum > BitNumList[i] ? MaxBitNum : BitNumList[i];
>>>>>>> 86d24eed
  }

  // Get the highest priority GPC.
  typedef std::pair<float, std::pair<float, unsigned> > GPCPriority;
  std::vector<std::pair<unsigned, GPCPriority> > PriorityList;
  for (unsigned i = 0; i < Library.size(); ++i) {
    CompressComponent *Component = Library[i];

    // Get the information of current GPC.
    std::vector<unsigned> InputDotNums = Component->getInputDotNums();
    unsigned OutputDotNum = Component->getOutputDotNum();
    float CriticalDelay = Component->getCriticalDelay();
    unsigned Area = Component->getArea();

    unsigned InputDotNum = 0;
    for (unsigned j = 0; j < InputDotNums.size(); ++j)
      InputDotNum += InputDotNums[j];

    // Evaluate the performance.
    unsigned CompressedDotNum
      = InputDotNum > OutputDotNum ? InputDotNum - OutputDotNum : 0;

    float RealDelay = CriticalDelay + VFUs::WireDelay;
    //float Performance = ((float) (CompressedDotNum * CompressedDotNum)) / (RealDelay * Area);
    //float Performance = ((float)CompressedDotNum) / RealDelay;
    float Performance = ((float)CompressedDotNum) / Area;

    GPCPriority Priority = std::make_pair(Performance,
                                          std::make_pair(0.0f - CriticalDelay,
                                                         InputDotNums[0]));
    PriorityList.push_back(std::make_pair(i, Priority));
  }

  // Sort the PriorityList and get the highest one.
  std::sort(PriorityList.begin(), PriorityList.end(), sortComponent);
  unsigned HighestPriorityGPCIdx = PriorityList.back().first;

  // Calculate the compression ratio.
  CompressComponent *Component = Library[HighestPriorityGPCIdx];
  std::vector<unsigned> InputDotNums = Component->getInputDotNums();
  unsigned OutputDotNum = Component->getOutputDotNum();
  unsigned InputDotNum = 0;
  for (unsigned j = 0; j < InputDotNums.size(); ++j)
    InputDotNum += InputDotNums[j];
  //float CompressionRatio = (float)InputDotNum / OutputDotNum;
  // Temporary set the ratio as 2.
  float CompressionRatio = 2.0f;

  // Calculate the IHs.
  std::vector<unsigned> IHs;

  unsigned IH = TargetHeight;
  while (IH < MaxBitNum) {
    IHs.push_back(IH);

    IH = std::floor(IH * CompressionRatio);
  }

  return IHs;
}

MatrixType
SIRMOAOpt::compressTMatrixUsingComponent(MatrixType TMatrix,
                                         unsigned ComponentIdx,
                                         unsigned RowNo, unsigned Stage,
                                         unsigned &FinalGPCLevel,
                                         raw_fd_ostream &Output) {
  // Get information of TMatrix.
  std::vector<unsigned> ActiveBitNumList
    = getActiveBitNumList(TMatrix, Stage);

  // Get the Component to be used.
  CompressComponent *Component = Library[ComponentIdx];

  // Identify if the component is GPC with extra one type.
  bool IsSpecialGPC = isa<GPC_with_extra_One>(Component);
  unsigned RankOfExtraOne = 0;
  if (IsSpecialGPC) {
    assert(useSepcialGPC && "Unexpected special GPC here!");

    GPC_with_extra_One *SpecialGPC = dyn_cast<GPC_with_extra_One>(Component);
    RankOfExtraOne = SpecialGPC->getRankOfExtraOne();

    // Code for debug
    errs() << "Use the special GPC: " << SpecialGPC->getName() << "\n";
  }    

  // Collect input dots. It should be noted that, we do not restrict that the
  // inputs of GPC must be fulfilled by dots in TMatrix here. This is for the
  // convenience of coding. For example, if we want to relieve the restriction
  // someday, we just need to change the code in function "getHighestPriority-
  // Component".
  float MaxInputArrivalTime = 0.0f;
  std::vector<std::vector<DotType> > InputDots;
  std::vector<unsigned> InputDotNums = Component->getInputDotNums();
  for (unsigned i = 0; i < InputDotNums.size(); ++i) {
    unsigned InputDotNum = InputDotNums[i];

    std::vector<DotType> InputDotRow;
    if (RowNo + i < TMatrix.size()) {
      for (unsigned j = 0; j < InputDotNum; ++j) {
        unsigned DotIdx = j;

        if (useSepcialGPC) {
          // Reserve the 1'b1 dot so it may be summed by GPC with extra
          // one in process of next row.
          if (i != RankOfExtraOne && TMatrix[RowNo + i][0].first == "1'b1" &&
            InputDotNum < ActiveBitNumList[RowNo + i]) {
            ++DotIdx;
          }
        }        

        if (DotIdx < ActiveBitNumList[RowNo + i]) {
          DotType Dot = TMatrix[RowNo + i][DotIdx];

          if (useSepcialGPC) {
            // Make sure the input is valid if it is a GPC with extra one.
            if (IsSpecialGPC && i == RankOfExtraOne && DotIdx == 0)
              assert(Dot.first == "1'b1" && "Unexpected input dot!");
          }          

          InputDotRow.push_back(Dot);

          // Clear input dots in TMatrix.
          TMatrix[RowNo + i][DotIdx] = std::make_pair("1'b0", std::make_pair(0.0f, 0));

          // Collect the arrival time of each input dot.
          float InputArrivalTime = Dot.second.first;
          MaxInputArrivalTime = MaxInputArrivalTime > InputArrivalTime ?
                                  MaxInputArrivalTime : InputArrivalTime;

          // Make sure we compress the dots in right stage.
          assert(Dot.second.second <= Stage && "Unexpected dot stage!");
        }
        else {
          InputDotRow.push_back(std::make_pair("1'b0", std::make_pair(0.0f, 0)));
        }
      }
    }
    else {
      for (unsigned j = 0; j < InputDotNum; ++j)
        InputDotRow.push_back(std::make_pair("1'b0", std::make_pair(0.0f, 0)));
    }

    InputDots.push_back(InputDotRow);
  }

  // Calculate the level of current GPC.
  unsigned MaxInputDotLevel = 0;
  for (unsigned i = 0; i < InputDots.size(); ++i) {
    for (unsigned j = 0; j < InputDots[i].size(); ++j) {
      unsigned InputDotLevel = InputDots[i][j].second.second;

      MaxInputDotLevel
        = MaxInputDotLevel > InputDotLevel ? MaxInputDotLevel : InputDotLevel;
    }
  }
  unsigned GPCLevel = MaxInputDotLevel + 1;

  // Update the final GPC level.
  FinalGPCLevel = FinalGPCLevel > GPCLevel ? FinalGPCLevel : GPCLevel;

  // Get name and delay for output dots.
  std::string OutputName
    = "gpc_result_" + utostr_32(Component_NUM++) + "_" + utostr_32(GPCLevel);
  float OutputArrivalTime
    = MaxInputArrivalTime + Component->getCriticalDelay() + VFUs::WireDelay;

  // Insert the output dots into TMatrix.
  unsigned OutputDotNum = Component->getOutputDotNum();
  for (unsigned i = 0; i < OutputDotNum; ++i) {
    // Do not insert if exceed the range of TMatrix.
    if (RowNo + i >= TMatrix.size())
      break;

    std::string OutputDotName = OutputName + "[" + utostr_32(i) + "]";
    TMatrix[RowNo + i].push_back(std::make_pair(OutputDotName,
                                                std::make_pair(0.0f, GPCLevel)));
  }

  // Generate component instance.
  printComponentInstance(ComponentIdx, InputDots,
                         OutputName, Output);

  printTMatrixForDebug(TMatrix);

  return TMatrix;
}

unsigned
SIRMOAOpt::getHighestPriorityComponent(MatrixType TMatrix, unsigned RowNo,
                                       unsigned ActiveStage, unsigned IH) {
  // Get information of TMatrix.
  std::vector<unsigned> BitNumList = getBitNumList(TMatrix);
  std::vector<unsigned> ActiveBitNumList
    = getActiveBitNumList(TMatrix, ActiveStage);
  std::vector<unsigned> MaxEBitNumList = getMaxEBitNumList(ActiveBitNumList);

  // Get the excess bit number.
  std::vector<unsigned> ExcessBitNumList;
  for (unsigned i = 0; i < BitNumList.size(); ++i) {
    
    unsigned ExcessBitNum = BitNumList[i] > IH ? BitNumList[i] - IH: 0;

    ExcessBitNumList.push_back(ExcessBitNum);
  }

  // Try all library and evaluate its priority.
  typedef std::pair<unsigned, std::pair<float, float> > GPCPriority;
  std::vector<std::pair<unsigned, GPCPriority> > PriorityList;
  for (unsigned i = 0; i < Library.size(); ++i) {
    CompressComponent *Component = Library[i];

    // Get the information of current GPC.
    std::vector<unsigned> InputDotNums = Component->getInputDotNums();
    unsigned InputDotNum = 0;
    for (unsigned j = 0; j < InputDotNums.size(); ++j) {
      InputDotNum += InputDotNums[j];
    }

    unsigned OutputDotNum = Component->getOutputDotNum();
    unsigned MaxOutputDotNum = TMatrix.size() - RowNo + 1;
    OutputDotNum = OutputDotNum < MaxOutputDotNum ? OutputDotNum : MaxOutputDotNum;

    unsigned CompressedDotNum
      = InputDotNum > OutputDotNum ? InputDotNum - OutputDotNum : 0;

    float CriticalDelay = Component->getCriticalDelay() + VFUs::WireDelay;
    unsigned Area = Component->getArea();

    /// Ignore the invalid component which satisfy following conditions:
    bool ComponentInValid = false;

    // 1) eliminate dots more than what we need.
    if (InputDotNums[0] - 1 > ExcessBitNumList[RowNo])
      ComponentInValid = true;

    // 2) Inputs can not be fulfilled.
    if (RowNo + InputDotNums.size() > TMatrix.size())
      ComponentInValid = true;
    else {
      for (unsigned j = 0; j < InputDotNums.size(); ++j) {
        if (InputDotNums[j] > ActiveBitNumList[RowNo + j]) {
          ComponentInValid = true;
          break;
        }
      }
    }      

    // 3) No available 1'b1 if the component is special GPC.
    if (GPC_with_extra_One *SpecialGPC
      = dyn_cast<GPC_with_extra_One>(Component)) {
      unsigned ExtraOneRank = SpecialGPC->getRankOfExtraOne();

      MatrixRowType TargetRow = TMatrix[RowNo + ExtraOneRank];
      if (TargetRow[0].first != "1'b1")
        ComponentInValid = true;
    }

    if (ComponentInValid)
      continue;

    // Evaluate the performance.
    
    //float Performance = ((float) (CompressedDotNum * CompressedDotNum)) / (RealDelay * Area);
    //float Performance = ((float)CompressedDotNum) / RealDelay;
    float Performance = ((float)InputDotNum) / OutputDotNum;

    GPCPriority Priority = std::make_pair(InputDotNums[0],
                                          std::make_pair(Performance, 0.0f - CriticalDelay));
    PriorityList.push_back(std::make_pair(i, Priority));
  }

  assert(!PriorityList.empty() && "No feasible GPC!");

  // Sort the PriorityList and get the highest one.
  std::sort(PriorityList.begin(), PriorityList.end(), sortComponent);

//   // Debug
//   errs() << "Component performance list is as follows:\n";
//   for (unsigned i = 0; i < PriorityList.size(); ++i) {
//     unsigned ComponentIdx = PriorityList[i].first;
// 
//     CompressComponent *Component = Library[ComponentIdx];
// 
//     errs() << Component->getName() << "--" << PriorityList[i].second.first << "\n";
//   }


  return PriorityList.back().first;
}

MatrixType
SIRMOAOpt::preCompressTMatrixUsingComponent(MatrixType TMatrix,
                                            unsigned ComponentIdx,
                                            unsigned RowNo, unsigned Stage,
                                            unsigned &FinalGPCLevel) {
  // Get information of TMatrix.
  std::vector<unsigned> ActiveBitNumList
    = getActiveBitNumList(TMatrix, Stage);

  // Get the Component to be used.
  CompressComponent *Component = Library[ComponentIdx];

  // Identify if the component is GPC with extra one type.
  bool IsSpecialGPC = isa<GPC_with_extra_One>(Component);
  unsigned RankOfExtraOne = 0;
  if (IsSpecialGPC) {
    assert(useSepcialGPC && "Unexpected special GPC here!");

    GPC_with_extra_One *SpecialGPC = dyn_cast<GPC_with_extra_One>(Component);
    RankOfExtraOne = SpecialGPC->getRankOfExtraOne();

    // Code for debug
    errs() << "Use the special GPC: " << SpecialGPC->getName() << "\n";
  }

  // Collect input dots. It should be noted that, we do not restrict that the
  // inputs of GPC must be fulfilled by dots in TMatrix here. This is for the
  // convenience of coding. For example, if we want to relieve the restriction
  // someday, we just need to change the code in function "getHighestPriority-
  // Component".
  float MaxInputArrivalTime = 0.0f;
  std::vector<std::vector<DotType> > InputDots;
  std::vector<unsigned> InputDotNums = Component->getInputDotNums();
  for (unsigned i = 0; i < InputDotNums.size(); ++i) {
    unsigned InputDotNum = InputDotNums[i];

    std::vector<DotType> InputDotRow;
    if (RowNo + i < TMatrix.size()) {
      for (unsigned j = 0; j < InputDotNum; ++j) {
        unsigned DotIdx = j;

        if (useSepcialGPC) {
          // Reserve the 1'b1 dot so it may be summed by GPC with extra
          // one in process of next row.
          if (i != RankOfExtraOne && TMatrix[RowNo + i][0].first == "1'b1" &&
            InputDotNum < ActiveBitNumList[RowNo + i]) {
            ++DotIdx;
          }
        }

        if (DotIdx < ActiveBitNumList[RowNo + i]) {
          DotType Dot = TMatrix[RowNo + i][DotIdx];

          if (useSepcialGPC) {
            // Make sure the input is valid if it is a GPC with extra one.
            if (IsSpecialGPC && i == RankOfExtraOne && DotIdx == 0)
              assert(Dot.first == "1'b1" && "Unexpected input dot!");
          }

          InputDotRow.push_back(Dot);

          // Clear input dots in TMatrix.
          TMatrix[RowNo + i][DotIdx] = std::make_pair("1'b0", std::make_pair(0.0f, 0));

          // Collect the arrival time of each input dot.
          float InputArrivalTime = Dot.second.first;
          MaxInputArrivalTime = MaxInputArrivalTime > InputArrivalTime ?
                                  MaxInputArrivalTime : InputArrivalTime;

          // Make sure we compress the dots in right stage.
          assert(Dot.second.second <= Stage && "Unexpected dot stage!");
        }
        else {
          InputDotRow.push_back(std::make_pair("1'b0", std::make_pair(0.0f, 0)));
        }
      }
    }
    else {
      for (unsigned j = 0; j < InputDotNum; ++j)
        InputDotRow.push_back(std::make_pair("1'b0", std::make_pair(0.0f, 0)));
    }

    InputDots.push_back(InputDotRow);
  }

  // Calculate the level of current GPC.
  unsigned MaxInputDotLevel = 0;
  for (unsigned i = 0; i < InputDots.size(); ++i) {
    for (unsigned j = 0; j < InputDots[i].size(); ++j) {
      unsigned InputDotLevel = InputDots[i][j].second.second;

      MaxInputDotLevel = MaxInputDotLevel > InputDotLevel ?
                           MaxInputDotLevel : InputDotLevel;
    }
  }
  unsigned GPCLevel = MaxInputDotLevel + 1;

  // Update the final GPC level.
  FinalGPCLevel = FinalGPCLevel > GPCLevel ? FinalGPCLevel : GPCLevel;

  // Get name and delay for output dots.
  std::string OutputName
    = "gpc_result_" + utostr_32(Component_NUM++) + "_" + utostr_32(GPCLevel);
  float OutputArrivalTime
    = MaxInputArrivalTime + Component->getCriticalDelay() + VFUs::WireDelay;

  // Insert the output dots into TMatrix.
  unsigned OutputDotNum = Component->getOutputDotNum();
  for (unsigned i = 0; i < OutputDotNum; ++i) {
    // Do not insert if exceed the range of TMatrix.
    if (RowNo + i >= TMatrix.size())
      break;

    std::string OutputDotName = OutputName + "[" + utostr_32(i) + "]";
    TMatrix[RowNo + i].push_back(std::make_pair(OutputDotName,
                                                std::make_pair(0.0f, GPCLevel)));
  }

  printTMatrixForDebug(TMatrix);

  return TMatrix;
}

MatrixType SIRMOAOpt::preCompressTMatrixInStage(MatrixType TMatrix,
                                                unsigned IH, unsigned ActiveStage,
                                                unsigned &FinalGPCLevel, unsigned &Area) {
  // Get the informations of the TMatrix.
  std::vector<unsigned> BitNumList = getBitNumList(TMatrix);
  std::vector<unsigned> ActiveBitNumList
    = getActiveBitNumList(TMatrix, ActiveStage);

  // Compress row by row.
  for (unsigned i = 0; i < TMatrix.size(); ++i) {
    // Compress current row if it has dots more than target IH.
    while (BitNumList[i] > IH) {
      unsigned ComponentIdx
        = getHighestPriorityComponent(TMatrix, i, ActiveStage, IH);

      TMatrix = preCompressTMatrixUsingComponent(TMatrix, ComponentIdx, i,
                                                 ActiveStage, FinalGPCLevel);

      // Update the area.
      CompressComponent *Component = Library[ComponentIdx];
      Area += Component->getArea();

      // Do some clean up and optimize work.
      TMatrix = eliminateOneBitInTMatrix(TMatrix);
      TMatrix = simplifyTMatrix(TMatrix);
      TMatrix = sortTMatrix(TMatrix);

      // Update the informations of the TMatrix.
      BitNumList = getBitNumList(TMatrix);
      ActiveBitNumList = getActiveBitNumList(TMatrix, ActiveStage);
    }
  }

  return TMatrix;
}

unsigned SIRMOAOpt::preCompressTMatrix(MatrixType TMatrix, std::vector<unsigned> IHs) {
  // Backup the TMatrix.
  MatrixType OriginTMatrix = TMatrix;

  errs() << "Start pre-synthesize compressor tree:\n";

  std::vector<std::pair<unsigned, std::pair<unsigned, unsigned> > > Costs;
  for (unsigned i = 0; i < IHs.size(); ++i) {
    errs() << "Pre-synthesis solution #" << utostr_32(i) << ":\n";

    // Initialize the temporary IHs.
    std::vector<unsigned> TempIHs;
    for (unsigned j = 0; j < (IHs.size() - i); ++j) {
      TempIHs.push_back(IHs[j]);
    }

    assert(!TempIHs.empty() && "Unexpected empty temporary IHs!");

    // Pre-compress the TMatrix using the temporary
    // IHs and record the area-delay cost.
    unsigned FinalGPCLevel = 0;
    unsigned Area = 0;
    for (unsigned j = 0; j < TempIHs.size(); ++j) {
      unsigned TempIH = TempIHs[TempIHs.size() - j - 1];

      // Only in the fist compress progress, we allow
      // the stage have a range from 0 to i.
      unsigned StageRange = 0;
      if (j == 0)
        StageRange = i;

      bool Continue = true;
      while (Continue) {
        TMatrix = preCompressTMatrixInStage(TMatrix, TempIH, i + j, FinalGPCLevel, Area);

        // Determine if we need to continue compressing.
        std::vector<unsigned> BitNumList = getBitNumList(TMatrix);
        Continue = false;
        for (unsigned i = 0; i < TMatrix.size(); ++i) {
          if (BitNumList[i] > TempIH)
            Continue = true;
        }
      }
    }

    // Record the cost of current solution.
    Costs.push_back(std::make_pair(i, std::make_pair(FinalGPCLevel, Area)));

    // Restore the TMatrix and start evaluate next solution.
    TMatrix = OriginTMatrix;
  }

  for (unsigned i = 0; i < Costs.size(); ++i) {
    errs() << "\tSolution #" << utostr_32(i) << " with stage of ["
           << utostr_32(Costs[i].second.first) << "] and area of ["
           << utostr_32(Costs[i].second.second) << "]\n";
  }

  return 0;
}

MatrixType SIRMOAOpt::compressTMatrixInStage(MatrixType TMatrix,
                                             unsigned IH, unsigned ActiveStage,
                                             unsigned &FinalGPCLevel, unsigned &Area,
                                             raw_fd_ostream &Output) {
  // Get the informations of the TMatrix.
  std::vector<unsigned> BitNumList = getBitNumList(TMatrix);
  std::vector<unsigned> ActiveBitNumList
    = getActiveBitNumList(TMatrix, ActiveStage);

  // Compress row by row.
  for (unsigned i = 0; i < TMatrix.size(); ++i) {
    // Compress current row if it has dots more than target IH.
    while (BitNumList[i] > IH) {
      unsigned ComponentIdx
        = getHighestPriorityComponent(TMatrix, i, ActiveStage, IH);

      TMatrix = compressTMatrixUsingComponent(TMatrix, ComponentIdx, i,
                                              ActiveStage, FinalGPCLevel, Output);

      // Update the area.
      CompressComponent *Component = Library[ComponentIdx];
      Area += Component->getArea();

      // Do some clean up and optimize work.
      TMatrix = eliminateOneBitInTMatrix(TMatrix);
      TMatrix = simplifyTMatrix(TMatrix);
      TMatrix = sortTMatrix(TMatrix);

      // Update the informations of the TMatrix.
      BitNumList = getBitNumList(TMatrix);
      ActiveBitNumList = getActiveBitNumList(TMatrix, ActiveStage);
    }
  }

  return TMatrix;
}

void SIRMOAOpt::compressMatrix(MatrixType TMatrix, std::string MatrixName,
                               unsigned OperandNum, unsigned OperandWidth,
                               raw_fd_ostream &Output) {
  // Code for debug.
  printTMatrixForDebug(TMatrix);

  /// Prepare for the compress progress
  // Sum all one bits in TMatrix.
  TMatrix = sumAllOneBitsInTMatrix(TMatrix);
  // Eliminate the one bit in TMatrix.
  TMatrix = eliminateOneBitInTMatrix(TMatrix);
  // Simplify the TMatrix.
  TMatrix = simplifyTMatrix(TMatrix);
  // Sort the TMatrix.
  TMatrix = sortTMatrix(TMatrix);

  // Code for debug.
  printTMatrixForDebug(TMatrix);

  /// Calculate the ideal intermediate height(IH).
  std::vector<unsigned> IHs = calculateIHs(TMatrix, 3);
<<<<<<< HEAD

  /// Start to compress the TMatrix
  unsigned Stage = 0;
  bool Continue = true;
  while (Continue) {
    TMatrix = compressTMatrixInStage(TMatrix, Stage, Output);
=======
>>>>>>> 86d24eed

  /// Pre-compress the TMatrix with different start IH and
  /// evaluate the area-delay cost.
  //preCompressTMatrix(TMatrix, IHs);

  /// Start to compress the TMatrix
  unsigned FinalGPCLevel = 0;
  unsigned Area = 0;
  for (unsigned i = 0; i < IHs.size(); ++i) {
    unsigned IH = IHs[IHs.size() - i - 1];

    bool Continue = true;
    while (Continue) {
      // We expect each level of IH can be achieved in one compress
      // stage (one level of GPCs), that is, the level index of IH
      // equals to the active stage in compression.
      TMatrix = compressTMatrixInStage(TMatrix, IH, i, FinalGPCLevel, Area, Output);
    
      // Determine if we need to continue compressing.
      std::vector<unsigned> BitNumList = getBitNumList(TMatrix);
      Continue = false;
      for (unsigned i = 0; i < TMatrix.size(); ++i) {
        if (BitNumList[i] > IH)
          Continue = true;
      }
    }
  }

  errs() << "Synthesized compressor tree with GPC level of ["
         << utostr_32(FinalGPCLevel) << "] and Area of ["
         << utostr_32(Area) << "]\n";

  /// Finish the compress by sum the left-behind bits using ternary CPA.
  MatrixRowType CPADataA, CPADataB, CPADataC;
  float CPADataA_ArrivalTime = 0.0f;
  float CPADataB_ArrivalTime = 0.0f;
  float CPADataC_ArrivalTime = 0.0f;
  
  for (unsigned i = 0; i < TMatrix.size(); ++i) {
    CPADataA.push_back(TMatrix[i][0]);

    float CPADataA_DotArrivalTime = TMatrix[i][0].second.first;
    CPADataA_ArrivalTime = CPADataA_ArrivalTime > CPADataA_DotArrivalTime ?
                             CPADataA_ArrivalTime : CPADataA_DotArrivalTime;

    if (TMatrix[i].size() == 1) {
      CPADataB.push_back(std::make_pair("1'b0", std::make_pair(0.0f, 0)));
      CPADataC.push_back(std::make_pair("1'b0", std::make_pair(0.0f, 0)));
    }
    else if (TMatrix[i].size() == 2) {
      CPADataB.push_back(TMatrix[i][1]);

      float CPADataB_DotArrivalTime = TMatrix[i][1].second.first;
      CPADataB_ArrivalTime = CPADataB_ArrivalTime > CPADataB_DotArrivalTime ?
                               CPADataB_ArrivalTime : CPADataB_DotArrivalTime;

      CPADataC.push_back(std::make_pair("1'b0", std::make_pair(0.0f, 0)));
    }
    else if (TMatrix[i].size() == 3) {
      CPADataB.push_back(TMatrix[i][1]);

      float CPADataB_DotArrivalTime = TMatrix[i][1].second.first;
      CPADataB_ArrivalTime = CPADataB_ArrivalTime > CPADataB_DotArrivalTime ?
                               CPADataB_ArrivalTime : CPADataB_DotArrivalTime;

      CPADataC.push_back(TMatrix[i][2]);

      float CPADataC_DotArrivalTime = TMatrix[i][2].second.first;
      CPADataC_ArrivalTime = CPADataC_ArrivalTime > CPADataC_DotArrivalTime ?
                               CPADataC_ArrivalTime : CPADataC_DotArrivalTime;
    }
  }
  assert(CPADataA.size() == CPADataB.size() &&
         CPADataA.size() == CPADataC.size() && "Should be same size!");

  Output << "\n";

  // Print the declaration and definition of DataA & DataB & DataC of CPA.
  Output << "wire[" << utostr_32(CPADataA.size() - 1) << ":0] CPA_DataA = {";
  for (unsigned i = 0; i < CPADataA.size(); ++i) {
    Output << CPADataA[CPADataA.size() - 1 - i].first;

    if (i != CPADataA.size() - 1)
      Output << ", ";
  }
  Output << "};\n";

  Output << "wire[" << utostr_32(CPADataB.size() - 1) << ":0] CPA_DataB = {";
  for (unsigned i = 0; i < CPADataB.size(); ++i) {
    Output << CPADataB[CPADataB.size() - 1 - i].first;

    if (i != CPADataB.size() - 1)
      Output << ", ";
  }
  Output << "};\n";

  Output << "wire[" << utostr_32(CPADataC.size() - 1) << ":0] CPA_DataC = {";
  for (unsigned i = 0; i < CPADataC.size(); ++i) {
    Output << CPADataC[CPADataC.size() - 1 - i].first;

    if (i != CPADataC.size() - 1)
      Output << ", ";
  }
  Output << "};\n";

  // Print the implementation of the CPA.
  Output << "wire[" << utostr_32(CPADataA.size() - 1)
    << ":0] CPA_Result = CPA_DataA + CPA_DataB + CPA_DataC;\n";

  // Print the implementation of the result.
  Output << "assign result = CPA_Result;\n";

  // Print the end of module.
  Output << "\nendmodule\n\n";
}

void SIRMOAOpt::printTMatrixForDebug(MatrixType TMatrix) {
  for (unsigned i = 0; i < TMatrix.size(); ++i) {
    MatrixRowType Row = TMatrix[i];

    for (unsigned j = 0; j < Row.size(); ++j) {
      DotType Dot = Row[j];

      DebugOutput << Dot.first/* << "--" << Dot.second.first*/;

      if (j != Row.size() - 1)
        DebugOutput << "  ";
    }

    DebugOutput << "\n";
  }

  DebugOutput << "\n\n";
}

void SIRMOAOpt::printGPCModule(raw_fd_ostream &Output) {
  // Generate the 2-2 compressor.
  Output << "module GPC_2_2_LUT(\n";
  Output << "\tinput wire[1:0] col0,\n";
  Output << "\toutput wire[1:0] sum\n";
  Output << ");\n\n";
  Output << "\tassign sum = col0[0] + col0[1];\n\n";
  Output << "endmodule\n\n";

  // Generate the 3-2 compressor.
  Output << "module GPC_3_2_LUT(\n";
  Output << "\tinput wire[2:0] col0,\n";
  Output << "\toutput wire[1:0] sum\n";
  Output << ");\n\n";
  Output << "\tassign sum = col0[0] + col0[1] + col0[2];\n\n";
  Output << "endmodule\n\n";

  // Generate the 4-3 compressor.
  Output << "module GPC_4_3_LUT(\n";
  Output << "\tinput wire[3:0] col0,\n";
  Output << "\toutput wire[2:0] sum\n";
  Output << ");\n\n";
  Output << "\tassign sum = col0[0] + col0[1] + col0[2] + col0[3];\n\n";
  Output << "endmodule\n\n";

  // Generate the 5-3 compressor.
  Output << "module GPC_5_3_LUT(\n";
  Output << "\tinput wire[4:0] col0,\n";
  Output << "\toutput wire[2:0] sum\n";
  Output << ");\n\n";
  Output << "\tassign sum = col0[0] + col0[1] + col0[2] + col0[3] + col0[4];\n\n";
  Output << "endmodule\n\n";

  // Generate the 6-3 compressor.
  Output << "module GPC_6_3(\n";
  Output << "\tinput wire[5:0] col0,\n";
  Output << "\toutput wire[2:0] sum\n";
  Output << ");\n\n";
  Output << "\tassign sum = col0[0] + col0[1] + col0[2] + col0[3] + col0[4] + col0[5];\n\n";
  Output << "endmodule\n\n";

  Output << "module GPC_6_3_LUT(\n";
  Output << "\tinput wire[5:0] col0,\n";
  Output << "\toutput wire[2:0] sum\n";
  Output << ");\n\n";
  Output << "\tassign sum = col0[0] + col0[1] + col0[2] + col0[3] + col0[4] + col0[5];\n\n";
  Output << "endmodule\n\n";

  // Generate the 6-3_ExtraOne_Rank0 compressor.
  Output << "module GPC_6_3_ExtraOne_Rank0(\n";
  Output << "\tinput wire[5:0] col0,\n";
  Output << "\toutput wire[2:0] sum\n";
  Output << ");\n\n";
  Output << "\tassign sum = col0[0] + col0[1] + col0[2] + col0[3] + col0[4] + col0[5] + 1'b1;\n\n";
  Output << "endmodule\n\n";

  // Generate the 13-3 compressor.
  Output << "module GPC_13_3_LUT(\n";
  Output << "\tinput wire[2:0] col0,\n";
  Output << "\tinput wire col1,\n";
  Output << "\toutput wire[2:0] sum\n";
  Output << ");\n\n";
  Output << "\tassign sum = col0[0] + col0[1] + col0[2] + 2 * col1;\n\n";
  Output << "endmodule\n\n";

  // Generate the 14-3 compressor.
  Output << "module GPC_14_3_LUT(\n";
  Output << "\tinput wire[3:0] col0,\n";
  Output << "\tinput wire col1,\n";
  Output << "\toutput wire[2:0] sum\n";
  Output << ");\n\n";
  Output << "\tassign sum = col0[0] + col0[1] + col0[2] + col0[3] + 2 * col1;\n\n";
  Output << "endmodule\n\n";

  // Generate the 14-3_ExtraOne_Rank0 compressor.
  Output << "module GPC_14_3_LUT_ExtraOne_Rank0(\n";
  Output << "\tinput wire[3:0] col0,\n";
  Output << "\tinput wire col1,\n";
  Output << "\toutput wire[2:0] sum\n";
  Output << ");\n\n";
  Output << "\tassign sum = col0[0] + col0[1] + col0[2] + col0[3] + 1'b1 + 2 * col1;\n\n";
  Output << "endmodule\n\n";

  // Generate the 15-3 compressor.
  Output << "module GPC_15_3(\n";
  Output << "\tinput wire[4:0] col0,\n";
  Output << "\tinput wire col1,\n";
  Output << "\toutput wire[2:0] sum\n";
  Output << ");\n\n";
  Output << "\tassign sum = col0[0] + col0[1] + col0[2] + col0[3] + col0[4] + 2 * col1;\n\n";
  Output << "endmodule\n\n";

  Output << "module GPC_15_3_LUT(\n";
  Output << "\tinput wire[4:0] col0,\n";
  Output << "\tinput wire col1,\n";
  Output << "\toutput wire[2:0] sum\n";
  Output << ");\n\n";
  Output << "\tassign sum = col0[0] + col0[1] + col0[2] + col0[3] + col0[4] + 2 * col1;\n\n";
  Output << "endmodule\n\n";

  // Generate the 15-3_ExtraOne_Rank0 compressor.
  Output << "module GPC_15_3_LUT_ExtraOne_Rank0(\n";
  Output << "\tinput wire[4:0] col0,\n";
  Output << "\tinput wire col1,\n";
  Output << "\toutput wire[2:0] sum\n";
  Output << ");\n\n";
  Output << "\tassign sum = col0[0] + col0[1] + col0[2] + col0[3] + col0[4] + 1'b1 + 2 * col1;\n\n";
  Output << "endmodule\n\n";

  // Generate the 22-3 compressor.
  Output << "module GPC_22_3_LUT(\n";
  Output << "\tinput wire[1:0] col0,\n";
  Output << "\tinput wire[1:0] col1,\n";
  Output << "\toutput wire[2:0] sum\n";
  Output << ");\n\n";
  Output << "\tassign sum = col0[0] + col0[1] + 2 * (col1[0] + col1[1]);\n\n";
  Output << "endmodule\n\n";

  // Generate the 23-3 compressor.
  Output << "module GPC_23_3_LUT(\n";
  Output << "\tinput wire[2:0] col0,\n";
  Output << "\tinput wire[1:0] col1,\n";
  Output << "\toutput wire[2:0] sum\n";
  Output << ");\n\n";
  Output << "\tassign sum = col0[0] + col0[1] + col0[2] + 2 * (col1[0] + col1[1]);\n\n";
  Output << "endmodule\n\n";

  // Generate the 506-5 compressor.
  Output << "module GPC_506_5(\n";
  Output << "\tinput wire[5:0] col0,\n";
  Output << "\tinput wire[4:0] col2,\n";
  Output << "\toutput wire[4:0] sum\n";
  Output << ");\n\n";
  Output << "\tassign sum = col0[0] + col0[1] + col0[2] + col0[3] + col0[4] + col0[5] ";
  Output << "+ 4 * (col2[0] + col2[1] + col2[2] + col2[3] + col2[4]);\n\n";
  Output << "endmodule\n\n";

  // Generate the 506-5_ExtraOne_Rank0 compressor.
  Output << "module GPC_506_5_ExtraOne_Rank0(\n";
  Output << "\tinput wire[5:0] col0,\n";
  Output << "\tinput wire[4:0] col2,\n";
  Output << "\toutput wire[4:0] sum\n";
  Output << ");\n\n";
  Output << "\tassign sum = col0[0] + col0[1] + col0[2] + col0[3] + col0[4] + col0[5] + 1'b1";
  Output << "+ 4 * (col2[0] + col2[1] + col2[2] + col2[3] + col2[4]);\n\n";
  Output << "endmodule\n\n";

  // Generate the 606-5 compressor.
  Output << "module GPC_606_5(\n";
  Output << "\tinput wire[5:0] col0,\n";
  Output << "\tinput wire[5:0] col2,\n";
  Output << "\toutput wire[4:0] sum\n";
  Output << ");\n\n";
  Output << "\tassign sum = col0[0] + col0[1] + col0[2] + col0[3] + col0[4] + col0[5] ";
  Output << "+ 4 * (col2[0] + col2[1] + col2[2] + col2[3] + col2[4] + col2[5]);\n\n";
  Output << "endmodule\n\n";

  // Generate the 606-5_ExtraOne_Rank0 compressor.
  Output << "module GPC_606_5_ExtraOne_Rank0(\n";
  Output << "\tinput wire[5:0] col0,\n";
  Output << "\tinput wire[5:0] col2,\n";
  Output << "\toutput wire[4:0] sum\n";
  Output << ");\n\n";
  Output << "\tassign sum = col0[0] + col0[1] + col0[2] + col0[3] + col0[4] + col0[5] + 1'b1";
  Output << "+ 4 * (col2[0] + col2[1] + col2[2] + col2[3] + col2[4] + col2[5]);\n\n";
  Output << "endmodule\n\n";

  // Generate the 1325-5 compressor.
  Output << "module GPC_1325_5(\n";
  Output << "\tinput wire[4:0] col0,\n";
  Output << "\tinput wire[1:0] col1,\n";
  Output << "\tinput wire[2:0] col2,\n";
  Output << "\tinput wire col3,\n";
  Output << "\toutput wire[4:0] sum\n";
  Output << ");\n\n";
  Output << "\tassign sum = col0[0] + col0[1] + col0[2] + col0[3] + col0[4] ";
  Output << "+ 2 * (col1[0] + col1[1]) + 4 * (col2[0] + col2[1] + col2[2]) + 8 * col3;\n\n";
  Output << "endmodule\n\n";

  // Generate the 1325-5_ExtraOne_Rank1 compressor.
  Output << "module GPC_1325_5_ExtraOne_Rank1(\n";
  Output << "\tinput wire[4:0] col0,\n";
  Output << "\tinput wire[1:0] col1,\n";
  Output << "\tinput wire[2:0] col2,\n";
  Output << "\tinput wire col3,\n";
  Output << "\toutput wire[4:0] sum\n";
  Output << ");\n\n";
  Output << "\tassign sum = col0[0] + col0[1] + col0[2] + col0[3] + col0[4] ";
  Output << "+ 2 * (col1[0] + col1[1] + 1'b1) + 4 * (col2[0] + col2[1] + col2[2]) + 8 * col3;\n\n";
  Output << "endmodule\n\n";

  // Generate the 1406-5 compressor.
  Output << "module GPC_1406_5(\n";
  Output << "\tinput wire[5:0] col0,\n";
  Output << "\tinput wire[3:0] col2,\n";
  Output << "\tinput wire col3,\n";
  Output << "\toutput wire[4:0] sum\n";
  Output << ");\n\n";
  Output << "\tassign sum = col0[0] + col0[1] + col0[2] + col0[3] + col0[4] + col0[5] ";
  Output << "+ 4 * (col2[0] + col2[1] + col2[2] + col2[3]) + 8 * col3;\n\n";
  Output << "endmodule\n\n";

  // Generate the 1406-5_ExtraOne_Rank0 compressor.
  Output << "module GPC_1406_5_ExtraOne_Rank0(\n";
  Output << "\tinput wire[5:0] col0,\n";
  Output << "\tinput wire[3:0] col2,\n";
  Output << "\tinput wire col3,\n";
  Output << "\toutput wire[4:0] sum\n";
  Output << ");\n\n";
  Output << "\tassign sum = col0[0] + col0[1] + col0[2] + col0[3] + col0[4] + col0[5] + 1'b1";
  Output << "+ 4 * (col2[0] + col2[1] + col2[2] + col2[3]) + 8 * col3;\n\n";
  Output << "endmodule\n\n";

  // Generate the 1415-5 compressor.
  Output << "module GPC_1415_5(\n";
  Output << "\tinput wire[4:0] col0,\n";
  Output << "\tinput wire col1,\n";
  Output << "\tinput wire[3:0] col2,\n";
  Output << "\tinput wire col3,\n";
  Output << "\toutput wire[4:0] sum\n";
  Output << ");\n\n";
  Output << "\tassign sum = col0[0] + col0[1] + col0[2] + col0[3] + col0[4] ";
  Output << "+ 2 * col1 + 4 * (col2[0] + col2[1] + col2[2] + col2[3]) + 8 * col3;\n\n";
  Output << "endmodule\n\n";
}

void SIRMOAOpt::printAddChainModule(unsigned OpNum, unsigned BitWidth,
                                    raw_fd_ostream &Output) {
  // Calculate the output bitwidth.
  unsigned OutputBitWidth = BitWidth + std::ceil(log(OpNum) / log(2));

  Output << "module AddChain_" << utostr_32(OpNum)
    << "_" << utostr_32(BitWidth) << "(\n";
  for (unsigned i = 0; i < BitWidth; ++i) {
    Output << "\tinput wire[" << utostr_32(OpNum - 1)
      << ":0] col" << utostr_32(i) << ",\n";
  }
  Output << "\toutput wire[" << utostr_32(OutputBitWidth - 1)
    << ":0] sum\n";
  Output << ");\n\n";
  for (unsigned i = 0; i < OpNum; ++i) {
    Output << "\twire[" << utostr_32(BitWidth - 1)
      << ":0] op" << utostr_32(i) << " = {";

    for (unsigned j = 0; j < BitWidth; ++j) {
      Output << "col" << utostr_32(BitWidth - 1 - j)
        << "[" << utostr_32(i) << "]";

      if (j != BitWidth - 1)
        Output << ", ";
    }

    Output << "};\n";
  }
  Output << "\n";

  Output << "\tassign sum = ";
  for (unsigned i = 0; i < OpNum; ++i) {
    Output << "op" << utostr_32(i);

    if (i != OpNum - 1)
      Output << " + ";
  }
  Output << ";\n\n";

  Output << "endmodule\n\n";
}

void SIRMOAOpt::printCompressComponent(raw_fd_ostream &Output) {
  /// Print the module of compress components.
  // GPCs
  printGPCModule(Output);
//   // AddChains
//   for (unsigned i = 2; i < 10; ++i) {
//     printAddChainModule(i, 16, Output);
//     printAddChainModule(i, 32, Output);
//     printAddChainModule(i, 64, Output);
//   }
}

void
SIRMOAOpt::printComponentInstance(unsigned ComponentIdx,
                                  std::vector<std::vector<DotType> > InputDots,
                                  std::string OutputName,
                                  raw_fd_ostream &Output) {
  // Get the Component to be used and its information.
  CompressComponent *Component = Library[ComponentIdx];
  std::vector<unsigned> InputDotNums = Component->getInputDotNums();
  unsigned OutputDotNum = Component->getOutputDotNum();
  std::string ComponentName = Component->getName();

  // Identify the special GPC component.
  bool IsSpecialGPC = isa<GPC_with_extra_One>(Component);
  unsigned RankOfExtraOne = 0;
  if (IsSpecialGPC) {
    GPC_with_extra_One *SpecialGPC = dyn_cast<GPC_with_extra_One>(Component);
    RankOfExtraOne = SpecialGPC->getRankOfExtraOne();
  }

  // Print the declaration of the result.  
  Output << "wire [" << utostr_32(OutputDotNum - 1) << ":0] " << OutputName << ";\n";

  // Print the instantiation of the compressor module.
  Output << ComponentName << " " + ComponentName + "_" << utostr_32(Component_NUM) << "(";

  // Print the inputs and outputs instance.
  for (unsigned i = 0; i < InputDotNums.size(); ++i) {
    // Ignore the empty column.
    if (InputDotNums[i] == 0)
      continue;

    Output << ".col" << utostr_32(i) << "({";

    std::vector<DotType> InputDotRow = InputDots[i];
    assert(InputDotRow.size() == InputDotNums[i] || InputDotRow.size() == 0
      && "Unexpected input dot number!");
    for (unsigned j = 0; j < InputDotRow.size(); ++j) {
      // If this is a special GPC, then do not print the extra 1'b1 input.
      if (IsSpecialGPC && i == RankOfExtraOne && j == 0)
        continue;

      Output << InputDotRow[j].first;

      if (j != InputDotRow.size() - 1)
        Output << ", ";
    }

    Output << "}), ";
  }

  Output << ".sum(" << OutputName << ")";

  Output << ");\n";
}<|MERGE_RESOLUTION|>--- conflicted
+++ resolved
@@ -245,40 +245,24 @@
   return OpA.second < OpB.second;
 }
 
-<<<<<<< HEAD
 bool sortComponent(std::pair<unsigned, std::pair<float, std::pair<float, unsigned> > > OpA,
                    std::pair<unsigned, std::pair<float, std::pair<float, unsigned> > > OpB) {
-=======
-bool sortComponent(std::pair<unsigned, std::pair<unsigned, std::pair<float, float> > > OpA,
-                   std::pair<unsigned, std::pair<unsigned, std::pair<float, float> > > OpB) {
->>>>>>> 86d24eed
   if (OpA.second.first < OpB.second.first)
     return true;
   else if (OpA.second.first > OpB.second.first)
     return false;
   else {
-<<<<<<< HEAD
     if (OpA.second.second.first < OpB.second.second.first)
       return true;
     else if (OpA.second.second.first > OpB.second.second.first)
       return false;
     else {
       if (OpA.second.second.second < OpB.second.second.second)
-=======
-    if (OpA.second.first < OpB.second.first)
-      return true;
-    else if (OpA.second.first > OpB.second.first)
-      return false;
-    else {
-      if (OpA.second.second < OpB.second.second)
->>>>>>> 86d24eed
         return true;
       else
         return false;
     }
   }
-<<<<<<< HEAD
-=======
 }
 
 std::string float2String(float FV) {
@@ -297,7 +281,6 @@
 
   std::string Result = IntPartStr + "." + BitOneStr + BitTwoStr;
   return Result;
->>>>>>> 86d24eed
 }
 
 bool SIRMOAOpt::runOnSIR(SIR &SM) {
@@ -356,12 +339,8 @@
   assert(isConstantInt(Matrix[0]) && "Should be a constant integer!");
 
   TMatrix = transportMatrix(Matrix, Matrix.size(), ColNum);
-<<<<<<< HEAD
-
   // Compress the dot matrix.
   float ResultArrivalTime = compressMatrix(TMatrix, MatrixName, Matrix.size(), ColNum, Output);
-=======
->>>>>>> 86d24eed
 
   // Compress the dot matrix.
   compressMatrix(TMatrix, MatrixName, Matrix.size(), ColNum, Output);
@@ -1999,22 +1978,12 @@
   //initAddChains();
 }
 
-<<<<<<< HEAD
 std::vector<unsigned> SIRMOAOpt::calculateIHs(MatrixType TMatrix, unsigned TargetHeight) {
   // Get the dot numbers in each columns.
   std::vector<unsigned> BitNumList = getBitNumListInTMatrix(TMatrix);
   unsigned MaxBitNum = 0;
   for (unsigned i = 0; i < BitNumList.size(); ++i) {
     MaxBitNum = std::max(MaxBitNum, BitNumList[i]);
-=======
-std::vector<unsigned>
-SIRMOAOpt::calculateIHs(MatrixType TMatrix, unsigned TargetHeight) {
-  // Get the dot numbers in each columns.
-  std::vector<unsigned> BitNumList = getBitNumList(TMatrix);
-  unsigned MaxBitNum = 0;
-  for (unsigned i = 0; i < BitNumList.size(); ++i) {
-    MaxBitNum = MaxBitNum > BitNumList[i] ? MaxBitNum : BitNumList[i];
->>>>>>> 86d24eed
   }
 
   // Get the highest priority GPC.
@@ -2585,15 +2554,12 @@
 
   /// Calculate the ideal intermediate height(IH).
   std::vector<unsigned> IHs = calculateIHs(TMatrix, 3);
-<<<<<<< HEAD
 
   /// Start to compress the TMatrix
   unsigned Stage = 0;
   bool Continue = true;
   while (Continue) {
     TMatrix = compressTMatrixInStage(TMatrix, Stage, Output);
-=======
->>>>>>> 86d24eed
 
   /// Pre-compress the TMatrix with different start IH and
   /// evaluate the area-delay cost.
