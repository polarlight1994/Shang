//===- VRegAllocSimple.cpp - Simple Register Allocation ---------*- C++ -*-===//
//
//                            The Verilog Backend
//
// Copyright: 2011 by Hongbin Zheng. all rights reserved.
// IMPORTANT: This software is supplied to you by Hongbin Zheng in consideration
// of your agreement to the following terms, and your use, installation, 
// modification or redistribution of this software constitutes acceptance
// of these terms.  If you do not agree with these terms, please do not use, 
// install, modify or redistribute this software. You may not redistribute, 
// install copy or modify this software without written permission from 
// Hongbin Zheng. 
//
//===----------------------------------------------------------------------===//
//
// This file defines a simple register allocation pass for Verilog target
// machine.
//
//===----------------------------------------------------------------------===//

#include "vtm/VFInfo.h"
#include "vtm/VRegisterInfo.h"
#include "vtm/BitLevelInfo.h"
#include "vtm/MicroState.h"
#include "vtm/Passes.h"

//Dirty Hack:
#include "llvm/../../lib/CodeGen/LiveIntervalUnion.h"
#include "llvm/../../lib/CodeGen/RegAllocBase.h"
#include "llvm/../../lib/CodeGen/VirtRegMap.h"

#include "llvm/ADT/Statistic.h"
#include "llvm/Support/MathExtras.h"
#include "llvm/Analysis/AliasAnalysis.h"
#include "llvm/Function.h"
#include "llvm/PassAnalysisSupport.h"

#include "llvm/CodeGen/CalcSpillWeights.h"
#include "llvm/CodeGen/EdgeBundles.h"
#include "llvm/CodeGen/LiveIntervalAnalysis.h"
#include "llvm/CodeGen/LiveStackAnalysis.h"
#include "llvm/CodeGen/MachineDominators.h"
#include "llvm/CodeGen/MachineFunctionPass.h"
#include "llvm/CodeGen/MachineLoopInfo.h"
#include "llvm/CodeGen/MachineLoopRanges.h"
#include "llvm/CodeGen/MachineRegisterInfo.h"
#include "llvm/CodeGen/Passes.h"
#include "llvm/CodeGen/RegAllocRegistry.h"
#include "llvm/CodeGen/RegisterCoalescer.h"
#include "llvm/Target/TargetOptions.h"
#define DEBUG_TYPE "vtm-regalloc"
#include "llvm/Support/Debug.h"
#include "llvm/Support/ErrorHandling.h"
#include "llvm/Support/raw_ostream.h"
#include "llvm/Support/CommandLine.h"

#include <queue>

using namespace llvm;

<<<<<<< HEAD
cl::opt<bool> EanbleSimpleRegisterSharing("vtm-enable-simple-register-sharing",
=======
cl::opt<bool> EnableSimpleRegisterSharing("vtm-enable-simple-register-sharing",
>>>>>>> a59585e1
                                          cl::init(false), cl::Hidden);

static RegisterRegAlloc VSimpleRegalloc("vsimple",
                                        "vtm-simple register allocator",
                                        createSimpleRegisterAllocator);

namespace {
struct CompSpillWeight {
  bool operator()(LiveInterval *A, LiveInterval *B) const {
    return A->weight < B->weight;
  }
};

class VRASimple : public MachineFunctionPass,
                  public RegAllocBase {
  // DIRTY HACK: We need to init the PhysReg2LiveUnion again with correct
  // physics register number.
  LiveIntervalUnion::Allocator UnionAllocator;
  // Context.
  MachineFunction *MF;
  VFInfo *VFI;

  // Analysis
  LiveStacks *LS;
  const BitLevelInfo *BLI;

  std::priority_queue<LiveInterval*, std::vector<LiveInterval*>,
                      CompSpillWeight> Queue;

public:
  VRASimple();
  void init(VirtRegMap &vrm, LiveIntervals &lis);
  
  static char ID;

  void getAnalysisUsage(AnalysisUsage &AU) const;
  void releaseMemory();


  Spiller &spiller() {
    llvm_unreachable("VRegAllocSimple - Never spill!");
    return *(Spiller*)0;
  }

  virtual float getPriority(LiveInterval *LI) { return LI->weight; }

  virtual void enqueue(LiveInterval *LI) {
    unsigned Reg = LI->reg;

    // Preserves SSA From for wires.
    // if (MRI->getRegClass(Reg) == VTM::WireRegisterClass)
    if (VRegisterInfo::IsWire(Reg, MRI))
      return;

    Queue.push(LI);
  }

  virtual LiveInterval *dequeue() {
    if (Queue.empty())
      return 0;
    LiveInterval *LI = Queue.top();
    Queue.pop();
    return LI;
  }

  unsigned checkPhysRegInterference(LiveInterval &VirtReg, unsigned PhysReg);
  unsigned selectOrSplit(LiveInterval &VirtReg,
                         SmallVectorImpl<LiveInterval*> &splitLVRs);

  bool runOnMachineFunction(MachineFunction &F);

  const char *getPassName() const {
    return "Verilog Backend Resource Binding Pass";
  }
};

char VRASimple::ID = 0;

}

FunctionPass *llvm::createSimpleRegisterAllocator() {
  return new VRASimple();
}

VRASimple::VRASimple() : MachineFunctionPass(ID) {
  initializeCopyEliminationPass(*PassRegistry::getPassRegistry());
  initializeLiveIntervalsPass(*PassRegistry::getPassRegistry());
  initializeSlotIndexesPass(*PassRegistry::getPassRegistry());
  initializeStrongPHIEliminationPass(*PassRegistry::getPassRegistry());
  initializeRegisterCoalescerAnalysisGroup(*PassRegistry::getPassRegistry());
  initializeCalculateSpillWeightsPass(*PassRegistry::getPassRegistry());
  initializeLiveStacksPass(*PassRegistry::getPassRegistry());
  initializeMachineDominatorTreePass(*PassRegistry::getPassRegistry());
  initializeMachineLoopInfoPass(*PassRegistry::getPassRegistry());
  initializeVirtRegMapPass(*PassRegistry::getPassRegistry());
  initializeBitLevelInfoPass(*PassRegistry::getPassRegistry());
}

void VRASimple::getAnalysisUsage(AnalysisUsage &AU) const {
  AU.setPreservesCFG();
  AU.addRequired<AliasAnalysis>();
  AU.addPreserved<AliasAnalysis>();
  AU.addRequired<LiveIntervals>();
  AU.addPreserved<SlotIndexes>();
<<<<<<< HEAD
  //AU.addRequiredID(CopyEliminationID);
  //if (StrongPHIElim)
  //  AU.addRequiredID(StrongPHIEliminationID);
 // AU.addRequiredTransitive<RegisterCoalescer>();
=======
  AU.addRequiredTransitive<RegisterCoalescer>();
>>>>>>> a59585e1
  AU.addRequired<CalculateSpillWeights>();
  AU.addRequired<LiveStacks>();
  AU.addPreserved<LiveStacks>();
  AU.addRequiredID(MachineDominatorsID);
  AU.addPreservedID(MachineDominatorsID);
  AU.addRequired<MachineLoopInfo>();
  AU.addPreserved<MachineLoopInfo>();
  AU.addRequired<VirtRegMap>();
  AU.addPreserved<VirtRegMap>();
  AU.addRequired<BitLevelInfo>();
  AU.addPreserved<BitLevelInfo>();
  MachineFunctionPass::getAnalysisUsage(AU);
}

void VRASimple::releaseMemory() {
  RegAllocBase::releaseMemory();
}

void VRASimple::init(VirtRegMap &vrm, LiveIntervals &lis) {
  TRI = &vrm.getTargetRegInfo();
  MRI = &vrm.getRegInfo();
  VRM = &vrm;
  LIS = &lis;

  // DIRTY HACK: If all virtual registers is 64 bits,
  // we have N * 8 byte registers.
  PhysReg2LiveUnion.init(UnionAllocator, MRI->getNumVirtRegs() * 8);
  // Cache an interferece query for each physical reg
  Queries.reset(new LiveIntervalUnion::Query[PhysReg2LiveUnion.numRegs()]);

}

bool VRASimple::runOnMachineFunction(MachineFunction &F) {
  MF = &F;
  VFI = F.getInfo<VFInfo>();
  BLI = &getAnalysis<BitLevelInfo>();

  init(getAnalysis<VirtRegMap>(), getAnalysis<LiveIntervals>());

  DEBUG(dbgs() << "Before simple register allocation:\n";
        printVMF(dbgs(), F);
  ); 

  allocatePhysRegs();

  addMBBLiveIns(MF);
  LIS->addKillFlags();

  // FIXME: Verification currently must run before VirtRegRewriter. We should
  // make the rewriter a separate pass and override verifyAnalysis instead. When
  // that happens, verification naturally falls under VerifyMachineCode.
#ifndef NDEBUG
  if (VerifyEnabled) {
    // Verify accuracy of LiveIntervals. The standard machine code verifier
    // ensures that each LiveIntervals covers all uses of the virtual reg.

    // FIXME: MachineVerifier is badly broken when using the standard
    // spiller. Always use -spiller=inline with -verify-regalloc. Even with the
    // inline spiller, some tests fail to verify because the coalescer does not
    // always generate verifiable code.
    MF->verify(this, "In RABasic::verify");

    // Verify that LiveIntervals are partitioned into unions and disjoint within
    // the unions.
    verify();
  }
#endif // !NDEBUG

  // Run rewriter
  VRM->rewrite(LIS->getSlotIndexes());

  releaseMemory();

  DEBUG(dbgs() << "After simple register allocation:\n";
        printVMF(dbgs(), F);
  ); 

  return true;
}
unsigned VRASimple::checkPhysRegInterference(LiveInterval &VirtReg,
                                             unsigned PhysReg) {
  unsigned Overlaps[16];
<<<<<<< HEAD

  for (unsigned i = 0, e = VFI->getOverlaps(PhysReg, Overlaps); i < e; ++i)
    if (query(VirtReg, Overlaps[i]).checkInterference())
      return Overlaps[i];

=======

  for (unsigned i = 0, e = VFI->getOverlaps(PhysReg, Overlaps); i < e; ++i)
    if (query(VirtReg, Overlaps[i]).checkInterference())
      return Overlaps[i];

>>>>>>> a59585e1
  return 0;
}
unsigned VRASimple::selectOrSplit(LiveInterval &VirtReg,
                                  SmallVectorImpl<LiveInterval*> &splitLVRs) {
  unsigned VReg = VirtReg.reg;
  unsigned Size = BLI->getBitWidth(VReg);
  if (Size < 8) Size = 8;
  // Since we are allocating register with witdh of 2^N, round up the size.
  Size = NextPowerOf2(Size - 1) / 8;

  typedef VFInfo::phyreg_iterator reg_it;
<<<<<<< HEAD
  if (EanbleSimpleRegisterSharing)
=======
  if (EnableSimpleRegisterSharing)
>>>>>>> a59585e1
    for (reg_it I = VFI->phyreg_begin(Size), E = VFI->phyreg_end(Size);
         I < E; ++I) {
      unsigned PhysReg = *I;
      if (checkPhysRegInterference(VirtReg, PhysReg) == 0)
        return PhysReg;
    }

  unsigned Reg =  VFI->allocatePhyReg(Size);

  while (checkPhysRegInterference(VirtReg, Reg) != 0)
    Reg =  VFI->allocatePhyReg(Size);

  return Reg;
}<|MERGE_RESOLUTION|>--- conflicted
+++ resolved
@@ -34,7 +34,6 @@
 #include "llvm/Analysis/AliasAnalysis.h"
 #include "llvm/Function.h"
 #include "llvm/PassAnalysisSupport.h"
-
 #include "llvm/CodeGen/CalcSpillWeights.h"
 #include "llvm/CodeGen/EdgeBundles.h"
 #include "llvm/CodeGen/LiveIntervalAnalysis.h"
@@ -58,11 +57,7 @@
 
 using namespace llvm;
 
-<<<<<<< HEAD
-cl::opt<bool> EanbleSimpleRegisterSharing("vtm-enable-simple-register-sharing",
-=======
 cl::opt<bool> EnableSimpleRegisterSharing("vtm-enable-simple-register-sharing",
->>>>>>> a59585e1
                                           cl::init(false), cl::Hidden);
 
 static RegisterRegAlloc VSimpleRegalloc("vsimple",
@@ -148,7 +143,6 @@
 }
 
 VRASimple::VRASimple() : MachineFunctionPass(ID) {
-  initializeCopyEliminationPass(*PassRegistry::getPassRegistry());
   initializeLiveIntervalsPass(*PassRegistry::getPassRegistry());
   initializeSlotIndexesPass(*PassRegistry::getPassRegistry());
   initializeStrongPHIEliminationPass(*PassRegistry::getPassRegistry());
@@ -167,14 +161,7 @@
   AU.addPreserved<AliasAnalysis>();
   AU.addRequired<LiveIntervals>();
   AU.addPreserved<SlotIndexes>();
-<<<<<<< HEAD
-  //AU.addRequiredID(CopyEliminationID);
-  //if (StrongPHIElim)
-  //  AU.addRequiredID(StrongPHIEliminationID);
- // AU.addRequiredTransitive<RegisterCoalescer>();
-=======
   AU.addRequiredTransitive<RegisterCoalescer>();
->>>>>>> a59585e1
   AU.addRequired<CalculateSpillWeights>();
   AU.addRequired<LiveStacks>();
   AU.addPreserved<LiveStacks>();
@@ -257,19 +244,11 @@
 unsigned VRASimple::checkPhysRegInterference(LiveInterval &VirtReg,
                                              unsigned PhysReg) {
   unsigned Overlaps[16];
-<<<<<<< HEAD
 
   for (unsigned i = 0, e = VFI->getOverlaps(PhysReg, Overlaps); i < e; ++i)
     if (query(VirtReg, Overlaps[i]).checkInterference())
       return Overlaps[i];
 
-=======
-
-  for (unsigned i = 0, e = VFI->getOverlaps(PhysReg, Overlaps); i < e; ++i)
-    if (query(VirtReg, Overlaps[i]).checkInterference())
-      return Overlaps[i];
-
->>>>>>> a59585e1
   return 0;
 }
 unsigned VRASimple::selectOrSplit(LiveInterval &VirtReg,
@@ -281,11 +260,7 @@
   Size = NextPowerOf2(Size - 1) / 8;
 
   typedef VFInfo::phyreg_iterator reg_it;
-<<<<<<< HEAD
-  if (EanbleSimpleRegisterSharing)
-=======
   if (EnableSimpleRegisterSharing)
->>>>>>> a59585e1
     for (reg_it I = VFI->phyreg_begin(Size), E = VFI->phyreg_end(Size);
          I < E; ++I) {
       unsigned PhysReg = *I;
