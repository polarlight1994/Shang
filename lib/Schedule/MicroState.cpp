//===---- MicroState.cpp - Represent MicroState in a FSM state  --*- C++ -*-===//
//
//                     The LLVM Compiler Infrastructure
//
// This file is distributed under the University of Illinois Open Source
// License. See LICENSE.TXT for details.
//
//===----------------------------------------------------------------------===//
//
//
//
//===----------------------------------------------------------------------===//

#include "vtm/MicroState.h"
#include "vtm/VerilogAST.h"
#include "vtm/VInstrInfo.h"
#include "vtm/VRegisterInfo.h"
#include "vtm/VTM.h"

#include "llvm/Function.h"
#include "llvm/Metadata.h"
#include "llvm/Type.h"
#include "llvm/Constants.h"
#include "llvm/ADT/PointerIntPair.h"
#include "llvm/Support/raw_ostream.h"
#include "llvm/Support/Debug.h"
#include "llvm/Support/ErrorHandling.h"

using namespace llvm;

bool ucOp::isControl() const {
  return OpCode.getParent()->getOpcode() == VTM::Control;
}
void ucOp::printOpcode(raw_ostream &OS) const {
  OS << OpCode.getDesc().getName();

  OS << "{" << OpCode.getFUId() << "} ";
}
void ucOp::print(raw_ostream &OS) const {
  if (isControl()) {
    OS << "@" << OpCode.getPredSlot() << " ";
    if (getPredicate().isPredicateInverted())
      OS << "~";
    getPredicate().print(OS, 1);
    OS << "? ";
  }

<<<<<<< HEAD
  OS << "{" << OpCode.getFUId() << "}"
    << "@" << OpCode.getPredSlot();
  OS << ' ';
}
void ucOp::print(raw_ostream &OS) const {
=======
>>>>>>> a59585e1
  bool isFirstUse = true;
  // Print the operands;
  for (op_iterator I = op_begin(), E = op_end(); I != E; ++I) {
    ucOperand &MOP = *I;
    if ((!MOP.isReg() || !MOP.isDef()) && isFirstUse) {
      if (I != op_begin()) OS << " = ";
      printOpcode(OS);
      isFirstUse = false;
    }

    MOP.print(OS);
    OS << ", ";
  }

  if (isFirstUse) printOpcode(OS);
}

void ucOp::dump() const {
  print(dbgs());
  dbgs() << '\n';
}

ucOp::op_iterator ucOpIterator::getNextIt() const {
  ucOp::op_iterator NextIt = CurIt;

  assert(ucOperand(*NextIt).isOpcode() && "Bad leading token");

  while (++NextIt != EndIt) {
    ucOperand &TokenOp = *NextIt;
    if (TokenOp.isOpcode()) break;
  }

  return NextIt;
}

// Out of line virtual function to provide home for the class.
void ucOp::anchor() {}

// Out of line virtual function to provide home for the class.
void ucOpIterator::anchor() {}

void ucState::print(raw_ostream &OS) const {
  switch (Instr.getOpcode()) {
  case VTM::Control:  OS << "Control ";   break;
  case VTM::Datapath: OS << "Datapath ";  break;
  default:  assert(0 && "Bad opcode!");   break;
  }

  OS << '@' << getSlot() << '\n';
  for (ucState::iterator I = begin(), E = end(); I != E; ++I) {
    (*I).print(OS.indent(2));
    OS << '\n';
  }
}

void ucState::dump() const {
  print(dbgs());
}

// Out of line virtual function to provide home for the class.
void ucState::anchor() {}


const TargetInstrDesc &ucOperand::getDesc() const {
  assert(isOpcode() && "getDesc on a wrong operand type!");
  const TargetMachine &TM = getParent()->getParent()->getParent()->getTarget();
  return TM.getInstrInfo()->get(getOpcode());
}

ucOp ucOperand::getucParent() {
  MachineInstr *MI = getParent();

  bool OpLocated = false;
  MachineInstr::mop_iterator IStart = MI->operands_begin(),
                             IEnd = MI->operands_end();
  for (MachineInstr::mop_iterator I = MI->operands_begin(),
       E = MI->operands_end(); I != E; ++I) {
    ucOperand &Op = cast<ucOperand>(*I);
    if (Op.isOpcode()) {
      if (!OpLocated) IStart = I;
      else {
        IEnd = I;
        break;
      }
    } else
      OpLocated = (&Op == this);
  }

  assert(OpLocated && "Broken MI found!");
  return ucOp(ucOp::op_iterator(IStart, ucOperand::Mapper()),
              ucOp::op_iterator(IEnd, ucOperand::Mapper()));
}

void ucOperand::changeOpcode(unsigned Opcode, unsigned PredSlot,
                             FuncUnitId FUId /* = VFUs::Trivial */) {
  uint64_t Context = 0x0;
  Context |= (uint64_t(Opcode & OpcodeMask) << OpcodeShiftAmount);
  Context |= (uint64_t(PredSlot & PredSlotMask) << PredSlotShiftAmount);
  Context |= (uint64_t(FUId.getData() & FUIDMask) << FUIDShiftAmount);
  setImm(Context);
  setTargetFlags(IsOpcode);
}

<<<<<<< HEAD
=======
bool ucOperand::isPredicateInverted() const {
  return getTargetFlags() & VInstrInfo::PredInvertFlag;
}

>>>>>>> a59585e1
ucOperand ucOperand::CreateOpcode(unsigned Opcode, unsigned PredSlot,
                                  FuncUnitId FUId /*= VFUs::Trivial*/) {
  ucOperand MO = MachineOperand::CreateImm(0);
  MO.changeOpcode(Opcode, PredSlot, FUId);
  assert((MO.getOpcode() == Opcode && MO.getPredSlot() == PredSlot
          && MO.getFUId() == FUId) && "Data overflow!");
  return MO;
}

ucOperand ucOperand::CreateWireDefine(unsigned WireNum, unsigned BitWidth) {
  ucOperand MO = MachineOperand::CreateReg(WireNum, true);
  MO.setBitWidth(BitWidth);
  MO.setIsWire();
  //MO.setIsEarlyClobber();
  return MO;
}

ucOperand ucOperand::CreateWireRead(unsigned WireNum, unsigned BitWidth) {
  ucOperand MO = MachineOperand::CreateReg(WireNum, false);
  MO.setBitWidth(BitWidth);
  MO.setIsWire();
  return MO;
}

ucOperand ucOperand::CreatePredicate(unsigned Reg) {
  // Read reg0 means always execute.
  ucOperand MO = MachineOperand::CreateReg(Reg, false);
  MO.setBitWidth(1);
  return MO;
}

bool ucOperand::isWire() const {
  return isReg() && (IsWireFlag & getTargetFlags());
}

void ucOperand::print(raw_ostream &OS,
                      unsigned UB /* = 64 */, unsigned LB /* = 0 */,
                      bool isPredicate /* = false */) {
  switch (getType()) {
  case MachineOperand::MO_Register: {
    unsigned Reg = getReg();
    UB = std::min(getBitWidthOrZero(), UB);
<<<<<<< HEAD
    unsigned Offset = 0;
=======
    std::string BitRange = "";
>>>>>>> a59585e1

    if (TargetRegisterInfo::isVirtualRegister(Reg)) {
      DEBUG(
        MachineRegisterInfo &MRI
        = getParent()->getParent()->getParent()->getRegInfo();
      const TargetRegisterClass *RC = MRI.getRegClass(Reg);
      OS << "/*" << RC->getName() << "*/ ";
      );
      Reg = TargetRegisterInfo::virtReg2Index(Reg);
<<<<<<< HEAD
    } else { // Compute the offset of physics register.
      Offset = (Reg & 0x7) * 8;
    }

    if (isWire()) {
      OS << "wire" << Reg << verilogBitRange(UB, LB, getBitWidth() != 1);
=======
      if (!isPredicate) BitRange = verilogBitRange(UB, LB, getBitWidth() != 1);
    } else { // Compute the offset of physics register.
      unsigned Offset = (Reg & 0x7) * 8;
      Reg = (Reg & ~0x7);
      BitRange = verilogBitRange(UB + Offset, LB + Offset, true);
    }

    if (isWire()) {
      OS << "wire" << Reg << BitRange;
>>>>>>> a59585e1
    } else {
      //assert(TargetRegisterInfo::isPhysicalRegister(Reg)
      //       && "Unexpected virtual register!");
      // Get the one of the 64 bit registers.
      OS << "/*";
      if (isDef())
        OS << "def_";
      else {
        OS << "use_";
        if (isKill()) OS << "kill_";
      }
<<<<<<< HEAD
      OS << "reg" << Reg <<"*/ reg" << (Reg & ~0x7);
      // Select the sub register
      OS << verilogBitRange(UB + Offset, LB + Offset, true);
=======
      OS << "reg" << Reg <<"*/ reg" << Reg << BitRange;
>>>>>>> a59585e1
    }
    return;
  }
  case MachineOperand::MO_Immediate:
    OS << verilogConstToStr(getImm(), getBitWidth(), false);
    return;
  case MachineOperand::MO_ExternalSymbol:
    UB = std::min(getBitWidth(), UB);
    OS << getSymbolName();
    OS << verilogBitRange(UB, LB, getBitWidth() != 1);
    return;
  default:
    MachineOperand::print(OS);
  }
}

raw_ostream &llvm::printVMBB(raw_ostream &OS, const MachineBasicBlock &MBB) {
  OS << "Scheduled MBB: " << MBB.getName() << '\n';
  for (MachineBasicBlock::const_iterator I = MBB.begin(), E = MBB.end();
       I != E; ++I) {
    const MachineInstr *Instr = I;
    switch (Instr->getOpcode()) {
    case VTM::Control:
    case VTM::Datapath:
      ucState(*Instr).print(OS);
      break;
    default:
      OS << "OI: ";
      Instr->print(OS);
      break;
    }
  }
  OS << '\n';
  return OS;
}

raw_ostream &llvm::printVMF(raw_ostream &OS, const MachineFunction &MF) {
  OS << "Scheduled MF: " << MF.getFunction()->getName() << '\n';

  for (MachineFunction::const_iterator I = MF.begin(), E = MF.end();
       I != E; ++I)
    printVMBB(OS, *I);

  return OS;
}<|MERGE_RESOLUTION|>--- conflicted
+++ resolved
@@ -45,14 +45,6 @@
     OS << "? ";
   }
 
-<<<<<<< HEAD
-  OS << "{" << OpCode.getFUId() << "}"
-    << "@" << OpCode.getPredSlot();
-  OS << ' ';
-}
-void ucOp::print(raw_ostream &OS) const {
-=======
->>>>>>> a59585e1
   bool isFirstUse = true;
   // Print the operands;
   for (op_iterator I = op_begin(), E = op_end(); I != E; ++I) {
@@ -156,13 +148,10 @@
   setTargetFlags(IsOpcode);
 }
 
-<<<<<<< HEAD
-=======
 bool ucOperand::isPredicateInverted() const {
   return getTargetFlags() & VInstrInfo::PredInvertFlag;
 }
 
->>>>>>> a59585e1
 ucOperand ucOperand::CreateOpcode(unsigned Opcode, unsigned PredSlot,
                                   FuncUnitId FUId /*= VFUs::Trivial*/) {
   ucOperand MO = MachineOperand::CreateImm(0);
@@ -205,28 +194,16 @@
   case MachineOperand::MO_Register: {
     unsigned Reg = getReg();
     UB = std::min(getBitWidthOrZero(), UB);
-<<<<<<< HEAD
-    unsigned Offset = 0;
-=======
     std::string BitRange = "";
->>>>>>> a59585e1
 
     if (TargetRegisterInfo::isVirtualRegister(Reg)) {
       DEBUG(
         MachineRegisterInfo &MRI
-        = getParent()->getParent()->getParent()->getRegInfo();
-      const TargetRegisterClass *RC = MRI.getRegClass(Reg);
-      OS << "/*" << RC->getName() << "*/ ";
+          = getParent()->getParent()->getParent()->getRegInfo();
+        const TargetRegisterClass *RC = MRI.getRegClass(Reg);
+        OS << "/*" << RC->getName() << "*/ ";
       );
       Reg = TargetRegisterInfo::virtReg2Index(Reg);
-<<<<<<< HEAD
-    } else { // Compute the offset of physics register.
-      Offset = (Reg & 0x7) * 8;
-    }
-
-    if (isWire()) {
-      OS << "wire" << Reg << verilogBitRange(UB, LB, getBitWidth() != 1);
-=======
       if (!isPredicate) BitRange = verilogBitRange(UB, LB, getBitWidth() != 1);
     } else { // Compute the offset of physics register.
       unsigned Offset = (Reg & 0x7) * 8;
@@ -236,7 +213,6 @@
 
     if (isWire()) {
       OS << "wire" << Reg << BitRange;
->>>>>>> a59585e1
     } else {
       //assert(TargetRegisterInfo::isPhysicalRegister(Reg)
       //       && "Unexpected virtual register!");
@@ -248,13 +224,7 @@
         OS << "use_";
         if (isKill()) OS << "kill_";
       }
-<<<<<<< HEAD
-      OS << "reg" << Reg <<"*/ reg" << (Reg & ~0x7);
-      // Select the sub register
-      OS << verilogBitRange(UB + Offset, LB + Offset, true);
-=======
       OS << "reg" << Reg <<"*/ reg" << Reg << BitRange;
->>>>>>> a59585e1
     }
     return;
   }
