//===- Writer.cpp - VTM machine instructions to RTL verilog  ----*- C++ -*-===//
//
//                            The Verilog Backend
//
// Copyright: 2010 by Hongbin Zheng. all rights reserved.
// IMPORTANT: This software is supplied to you by Hongbin Zheng in consideration
// of your agreement to the following terms, and your use, installation, 
// modification or redistribution of this software constitutes acceptance
// of these terms.  If you do not agree with these terms, please do not use, 
// install, modify or redistribute this software. You may not redistribute, 
// install copy or modify this software without written permission from 
// Hongbin Zheng. 
//
//===----------------------------------------------------------------------===//
//
// This file implement the RTLCodegen pass, which write VTM machine instructions
// in form of RTL verilog code.
//
//===----------------------------------------------------------------------===//

#include "vtm/Passes.h"
#include "vtm/VerilogAST.h"
#include "vtm/MicroState.h"
#include "vtm/VFInfo.h"
#include "vtm/LangSteam.h"
#include "vtm/BitLevelInfo.h"
#include "vtm/VRegisterInfo.h"
#include "vtm/VInstrInfo.h"

#include "llvm/Type.h"

#include "llvm/Target/Mangler.h"
#include "llvm/Target/TargetMachine.h"
#include "llvm/CodeGen/MachineFunctionPass.h"
#include "llvm/CodeGen/MachineFunction.h"
#include "llvm/CodeGen/MachineModuleInfo.h"
#include "llvm/CodeGen/MachineRegisterInfo.h"
#include "llvm/ADT/SmallVector.h"
#include "llvm/ADT/SmallString.h"
#include "llvm/ADT/StringExtras.h"
#include "llvm/ADT/Statistic.h"
#include "llvm/Support/FormattedStream.h"
#include "llvm/Support/raw_ostream.h"
#include "llvm/Support/MathExtras.h"
#include "llvm/Support/CommandLine.h"
#include "llvm/Support/ErrorHandling.h"
#define DEBUG_TYPE "vtm-rtl-codegen"
#include "llvm/Support/Debug.h"

using namespace llvm;
STATISTIC(TotalRegisterBits,
          "Number of total register bits in synthesised modules");
namespace {
class RTLCodegen : public MachineFunctionPass {
  vlang_raw_ostream Out;

  MachineFunction *MF;
  VFInfo *FInfo;
  MachineRegisterInfo *MRI;
  BitLevelInfo *BLI;
  VASTModule *VM;
  Mangler *Mang;

  unsigned TotalFSMStatesBit, CurFSMStateNum, SignedWireNum;

  // Mapping success fsm state to their predicate in current state.
  typedef std::map<MachineBasicBlock*, std::string> PredMapTy;

  // If the FSM ready to move to next state?
  std::string ReadyPred;
  void addReadyPred(std::string &Pred) {
    ReadyPred += " & (" + Pred + ")";
  }

  void emitFunctionSignature(int FNNum);
  void emitCommonPort(int FNNum);

  struct MuxBuilder {
    std::string MuxLogic;
    vlang_raw_ostream MuxLogicS;
    std::string MuxWiresDecl;
    vlang_raw_ostream MuxWiresDeclS;

    MuxBuilder()
      : MuxLogic("//Mux\n"),
        MuxLogicS(*new raw_string_ostream(MuxLogic), true, 2),
        MuxWiresDecl("// Mux\n"),
        MuxWiresDeclS(*new raw_string_ostream(MuxWiresDecl), true, 2) {
      MuxLogicS << "always @(*)";
      MuxLogicS.enter_block(" // begin mux logic\n");
      MuxLogicS.switch_begin("1'b1");
    }

    void addOutput(const std::string &OutputName, unsigned Bitwidth) {
      MuxWiresDeclS << "reg ";
      if (Bitwidth > 1) MuxWiresDeclS << verilogBitRange(Bitwidth, 0, false);
      MuxWiresDeclS  << OutputName << "_mux_wire = "
                     << verilogConstToStr(0, Bitwidth, false)<< ";\n";
      MuxWiresDeclS << "assign " << OutputName << " = " << OutputName
                    << "_mux_wire;\n";
    }

    void assignValueInCase(const std::string &Dst, const std::string &Src) {
      MuxLogicS << Dst << "_mux_wire = " << Src << ";\n";
    }

    void writeToStream(raw_ostream &S) {
      MuxWiresDeclS.flush();
      S << MuxWiresDecl << "\n";

      MuxLogicS.exit_block();
      MuxLogicS.switch_end();
      MuxLogicS.exit_block(" // end mux logic\n\n\n\n");
      MuxLogicS.flush();
      S << MuxLogic;
    }
  };

  struct MemBusBuilder {
    VASTModule *VM;
    VFUMemBus *Bus;
    unsigned BusNum;
    std::string EnableLogic;
    vlang_raw_ostream EnableLogicS;
    MuxBuilder BusMux;

    void createOutputPort(const std::string &PortName, unsigned BitWidth,
                          bool isEn = false) {
      // We need to create multiplexer to allow current module and its submodules
      // share the bus.
      std::string PortReg = PortName + "_r";
      VM->addRegister(PortReg, BitWidth);
      VM->addOutputPort(PortName, BitWidth, VASTModule::Others, false);
      if (isEn) {
        EnableLogicS << "assign " << PortName << " = " << PortReg;
        // The top level module control the memory bus by default.
        BusMux.MuxLogicS.match_case("default");
      } else {
        BusMux.addOutput(PortName, BitWidth);
        BusMux.assignValueInCase(PortName, PortReg);
      }
    }

    std::string addSubModulePort(std::string &PortName, unsigned BitWidth,
                                 std::string &SubModuleName, bool isOut = true,
                                 bool isEn = false){
      std::string ConnectedWire = PortName;
      if (isOut) { // Create extra wire for bus mux.
        ConnectedWire = SubModuleName + "_" + ConnectedWire;
        VM->addWire(ConnectedWire, BitWidth);
        if (isEn) {
          EnableLogicS << " | " << ConnectedWire ;
          BusMux.MuxLogicS.exit_block();
          BusMux.MuxLogicS.match_case(ConnectedWire);
        } else
          BusMux.assignValueInCase(PortName, ConnectedWire);
      }

      return "." + PortName + "(" +  ConnectedWire + "),\n\t";
    }

    void addSubModule(std::string &SubModuleName, raw_ostream &S) {
      S << addSubModulePort(VFUMemBus::getEnableName(BusNum), 1, SubModuleName,
                            true, true);
      S << addSubModulePort(VFUMemBus::getWriteEnableName(BusNum), 1,
                            SubModuleName);
      S << addSubModulePort(VFUMemBus::getAddrBusName(BusNum),
                            Bus->getAddrWidth(), SubModuleName);
      S << addSubModulePort(VFUMemBus::getInDataBusName(BusNum),
                            Bus->getDataWidth(), SubModuleName, false);
      S << addSubModulePort(VFUMemBus::getOutDataBusName(BusNum),
                            Bus->getDataWidth(), SubModuleName);
      S << addSubModulePort(VFUMemBus::getByteEnableName(BusNum),
                            Bus->getDataWidth()/8, SubModuleName);
      S << addSubModulePort(VFUMemBus::getReadyName(BusNum), 1, SubModuleName,
                            false);
    }

    MemBusBuilder(VASTModule *M, unsigned N)
      : VM(M), Bus(getFUDesc<VFUMemBus>()), BusNum(N),
      EnableLogic("  // Membus enables\n"),
      EnableLogicS(*new raw_string_ostream(EnableLogic), true, 2) {
      // Build the ports for current module.
      FuncUnitId ID(VFUs::MemoryBus, BusNum);
      // We need to create multiplexer to allow current module and its submodules
      // share the memory bus.

      VM->setFUPortBegin(ID);
      // Control ports.
      createOutputPort(VFUMemBus::getEnableName(BusNum), 1, true);
      createOutputPort(VFUMemBus::getWriteEnableName(BusNum), 1);

      // Address port.
      createOutputPort(VFUMemBus::getAddrBusName(BusNum), Bus->getAddrWidth());
      // Data ports.
      VM->addInputPort(VFUMemBus::getInDataBusName(BusNum), Bus->getDataWidth());
      createOutputPort(VFUMemBus::getOutDataBusName(BusNum), Bus->getDataWidth());
      // Byte enable.
      createOutputPort(VFUMemBus::getByteEnableName(BusNum), Bus->getDataWidth() / 8);
      // Bus ready.
      VM->addInputPort(VFUMemBus::getReadyName(BusNum), 1);
    }

    void writeToStream(raw_ostream &S) {
      EnableLogicS.flush();
      S << EnableLogic << ";\n";
      BusMux.writeToStream(S);
    }
  };

  /// emitAllocatedFUs - Set up a vector for allocated resources, and
  /// emit the ports and register, wire and datapath for them.
  void emitAllocatedFUs();

  void emitIdleState();

  void emitBasicBlock(MachineBasicBlock &MBB);

  void emitAllSignals();
  void emitSignals(const TargetRegisterClass *RC,
                   const std::string &Prefix);

  void clear();

  inline std::string getStateName(MachineBasicBlock *MBB) {
    SmallVector<char, 16> Name;
    // Use mangler to handle escaped characters.
    Mang->getNameWithPrefix(Name, MBB->getName().str() + "BB"
                            + itostr(MBB->getNumber()));
    return std::string(Name.data(), Name.size());
  }

  inline std::string getucStateEnableName(MachineBasicBlock *MBB) {
    std::string StateName = getStateName(MBB);

    StateName = "cur_" + StateName;

    return StateName + "_enable";
  }

  inline std::string getucStateEnable(ucState &State) {
    return getucStateEnable(State->getParent(), State.getSlot());
  }
  inline std::string getucStateEnable(MachineBasicBlock *MBB, unsigned Slot) {
    std::string StateName = getucStateEnableName(MBB);
    raw_string_ostream ss(StateName);
    // Ignore the laster slot, we do nothing at that slot.
    if (FInfo->getTotalSlotFor(MBB) > 1)
      ss << "[" << (Slot - FInfo->getStartSlotFor(MBB)) << "]";

    return ss.str();
  }

  void emitNextFSMState(raw_ostream &ss, MachineBasicBlock *SrcBB,
                        MachineBasicBlock *DstBB);
  void createucStateEnable(MachineBasicBlock *MBB);
  void emitNextMicroState(raw_ostream &ss, MachineBasicBlock *MBB,
                          const std::string &NewState);

  // Emit the operations in the first micro state in the FSM state when we are
  // jumping to it.
  void emitFirstCtrlState(MachineBasicBlock *SrcBB,
                          MachineBasicBlock *DstBB);

  void emitDatapath(ucState &State);

  void emitUnaryOp(ucOp &UnOp, const std::string &Operator);
  void emitBinaryOp(ucOp &BinOp, const std::string &Operator);

  void emitOpShift(ucOp &OpSHT, const std::string &Operator);

  void emitOpSel(ucOp &OpSel);

  void emitOpAdd(ucOp &OpAdd);
  void emitOpMult(ucOp &OpMult);

  void emitOpBitCat(ucOp &OpBitCat);
  void emitOpBitSlice(ucOp &OpBitSlice);
  void emitOpBitRepeat(ucOp &OpBitRepeat);

  void emitImplicitDef(ucOp &ImpDef);

  // Return true if the control operation contains a return operation.
  bool emitCtrlOp(ucState &State, PredMapTy &PredMap,
                  MachineBasicBlock *SrcBB = 0);

  void emitOpInternalCall(ucOp &OpInternalCall);
  void emitOpReadReturn(ucOp &OpReadSymbol);
  void emitOpRetVal(ucOp &OpRetVal);
  void emitOpRet(ucOp &OpRet);
  void emitOpCopy(ucOp &OpCopy);
  void emitOpMemTrans(ucOp &OpMemAccess);
  void emitOpBRam(ucOp &OpBRam);

  std::string getSubModulePortName(unsigned FNNum,
                                   const std::string PortName) const {
    const Function *F = FInfo->getCalleeFN(FNNum);
    return F->getNameStr() + "_" + PortName;
  }

  struct GetCalleeFNEnableNameFtor {
    RTLCodegen *CG;
    GetCalleeFNEnableNameFtor(RTLCodegen *cg) : CG(cg) {}
    std::string operator() (unsigned FNNum) const {
      return CG->getSubModulePortName(FNNum, "start");
    }
  };

  struct GetCalleeFNReadyNameFtor {
    RTLCodegen *CG;
    GetCalleeFNReadyNameFtor(RTLCodegen *cg) : CG(cg) {}
    std::string operator() (unsigned FNNum) const {
      return CG->getSubModulePortName(FNNum, "fin");
    }
  };

  // Return the FSM ready predicate.
  // The FSM only move to next micro-state if the predicate become true.
  void emitFUCtrlForState(vlang_raw_ostream &CtrlS, MachineBasicBlock *CurBB);

  template<enum VFUs::FUTypes T, typename GetReadyNameFunc>
  void emitWaitFUReadyForState(MachineBasicBlock *CurBB, unsigned Latency,
                               unsigned startSlot, unsigned endSlot,
                               GetReadyNameFunc GetReadyName);

  template<enum VFUs::FUTypes Ty, typename GetEnableNameFunc>
  void emitFUEnableForState(vlang_raw_ostream &CtrlS, MachineBasicBlock *CurBB,
                            unsigned startSlot, unsigned endSlot,
                            GetEnableNameFunc GetEnableName);

public:
  /// @name FunctionPass interface
  //{
  static char ID;
  RTLCodegen(raw_ostream &O);
  RTLCodegen() : MachineFunctionPass(ID) {
    assert( 0 && "Cannot construct the class without the raw_stream!");
  }

  ~RTLCodegen();

  bool doInitialization(Module &M);

  bool doFinalization(Module &M) {
    delete Mang;
    return false;
  }

  bool runOnMachineFunction(MachineFunction &MF);

  void releaseMemory() { clear(); }
  void getAnalysisUsage(AnalysisUsage &AU) const;
  virtual void print(raw_ostream &O, const Module *M) const;
  //}
};

}

//===----------------------------------------------------------------------===//
char RTLCodegen::ID = 0;

Pass *llvm::createRTLCodegenPass(raw_ostream &O) {
  return new RTLCodegen(O);
}

INITIALIZE_PASS_BEGIN(RTLCodegen, "vtm-rtl-info",
                      "Build RTL Verilog module for synthesised function.",
                      false, true)
INITIALIZE_PASS_DEPENDENCY(BitLevelInfo);
INITIALIZE_PASS_END(RTLCodegen, "vtm-rtl-info",
                    "Build RTL Verilog module for synthesised function.",
                    false, true)

RTLCodegen::RTLCodegen(raw_ostream &O) : MachineFunctionPass(ID), Out(O) {
  initializeRTLCodegenPass(*PassRegistry::getPassRegistry());
}

bool RTLCodegen::doInitialization(Module &M) {
  MachineModuleInfo *MMI = getAnalysisIfAvailable<MachineModuleInfo>();
  TargetData *TD = getAnalysisIfAvailable<TargetData>();

  assert(MMI && TD && "MachineModuleInfo and TargetData will always available"
                      " in a machine function pass!");
  Mang = new Mangler(MMI->getContext(), *TD);

  return false;
}

bool RTLCodegen::runOnMachineFunction(MachineFunction &F) {
  MF = &F;
  FInfo = MF->getInfo<VFInfo>();
  MRI = &MF->getRegInfo();
  BLI = &getAnalysis<BitLevelInfo>();

<<<<<<< HEAD
  Out << "`ifdef wtf_is_this\n" << "Function for RTL Codegen:\n";
  printVMF(Out, F);
  Out << "`endif\n";
=======
  DEBUG(
    Out << "`ifdef wtf_is_this\n" << "Function for RTL Codegen:\n";
    printVMF(Out, F);
    Out << "`endif\n";
  );
>>>>>>> a59585e1

  SignedWireNum = 0;
  // Reset the current fsm state number.
  CurFSMStateNum = 0;
  // The FSM is always ready by default.
  ReadyPred = "1'b1";

  // FIXME: Demangle the c++ name.
  // Dirty Hack: Force the module have the name of the hw subsystem.
  VM = FInfo->getRtlMod();
  emitFunctionSignature(-1);

  // Emit control register and idle state
  unsigned totalFSMStates = MF->size() + 1;
  TotalFSMStatesBit = Log2_32_Ceil(totalFSMStates);

  VM->addRegister("NextFSMState", TotalFSMStatesBit);

  emitIdleState();
  
  emitAllSignals();
  emitAllocatedFUs();

  for (MachineFunction::iterator I = MF->begin(), E = MF->end(); I != E; ++I) {
    MachineBasicBlock &BB = *I;
    emitBasicBlock(BB);
  }

  // Dirty Hack: Disable the "Warning-WIDTH" from verilator.
  // FIXME: We should only generate this when we are going to simulate the
  // module with verilator.
  Out << "/* verilator lint_off WIDTH */\n";

  // Write buffers to output
  VM->printModuleDecl(Out);
  Out.module_begin();
  Out << "\n\n";
  // States
  Out << "// States\n";
  Out << VM->getStateDeclStr();
  Out << "\n\n";
  // Reg and wire
  Out << "// Reg and wire decl\n";
  VM->printSignalDecl(Out);
  Out << "\n\n";

  // Datapath
  Out << "// Datapath\n";
  Out << VM->getDataPathStr();

  Out << "\n\n";
  Out << "// Always Block\n";
  Out.always_ff_begin();
  VM->printRegisterReset(Out);
  Out.else_begin().if_begin(ReadyPred, "// are all resources ready?\n");

  Out << "// FSM\n";
  Out.switch_begin("NextFSMState");
  Out << VM->getControlBlockStr();
  // Case default.
  Out << "default:  NextFSMState <= state_idle;\n";
  Out.switch_end();
  Out.else_begin("// else disable all resources\n");
  emitFUCtrlForState(Out, 0);
  Out.exit_block("// end control block\n");
  Out.always_ff_end();
  Out.module_end();
  Out.flush();

  return false;
}

void RTLCodegen::clear() {
  VM = 0;
}

void RTLCodegen::getAnalysisUsage(AnalysisUsage &AU) const {
  MachineFunctionPass::getAnalysisUsage(AU);
  AU.addRequired<BitLevelInfo>();
  AU.setPreservesAll();
}

void RTLCodegen::print(raw_ostream &O, const Module *M) const {

}

void RTLCodegen::emitFunctionSignature(int FNNum) {
  const TargetData *TD = MF->getTarget().getTargetData();
  raw_ostream &S = VM->getDataPathBuffer();

  const Function *F;
  if (FNNum != -1)
    F = FInfo->getCalleeFN(FNNum);
  else
    F = MF->getFunction();

  for (Function::const_arg_iterator I = F->arg_begin(), E = F->arg_end();
      I != E; ++I) {
    const Argument *Arg = I;
    std::string Name = Arg->getNameStr();
    unsigned BitWidth = TD->getTypeSizeInBits(Arg->getType());
    // Add port declaration.
    if (FNNum == -1)
      VM->addInputPort(Name, BitWidth, VASTModule::ArgPort);
    else {
      std::string RegName = getSubModulePortName(FNNum, Name);
      VM->addRegister(RegName, BitWidth);
      S << "." << Name << '(' << RegName << "),\n\t";
    }
  }

  const Type *RetTy = F->getReturnType();
  if (!RetTy->isVoidTy()) {
    assert(RetTy->isIntegerTy() && "Only support return integer now!");
    unsigned BitWidth = TD->getTypeSizeInBits(RetTy);
    if (FNNum == -1)
      VM->addOutputPort("return_value", BitWidth, VASTModule::RetPort);
    else {
      std::string WireName = getSubModulePortName(FNNum, "return_value");
      VM->addWire(WireName, BitWidth);
      S << ".return_value(" << WireName << "),\n\t";
    }
  }

  emitCommonPort(FNNum);
}

void RTLCodegen::emitIdleState() {
  vlang_raw_ostream &CtrlS = VM->getControlBlockBuffer();

  // Idle state
  verilogParam(VM->getStateDeclBuffer(), "state_idle", TotalFSMStatesBit, 0);
  CtrlS.match_case("state_idle");
  // Idle state is always ready.
  CtrlS.if_begin("start");
  // The module is busy now
  MachineBasicBlock *EntryBB =  GraphTraits<MachineFunction*>::getEntryNode(MF);
  emitNextFSMState(CtrlS, 0, EntryBB);
  //
  CtrlS.else_begin();
  CtrlS << "NextFSMState <= state_idle;\n";
  // End if-else
  CtrlS.exit_block();
  emitFUCtrlForState(CtrlS, 0);
  // End case.
  CtrlS.exit_block();
}

void RTLCodegen::emitBasicBlock(MachineBasicBlock &MBB) {
  std::string StateName = getStateName(&MBB);
  unsigned totalSlot = FInfo->getTotalSlotFor(&MBB);
  unsigned II = FInfo->getIIFor(&MBB);
  PredMapTy NextStatePred;

  vlang_raw_ostream &CtrlS = VM->getControlBlockBuffer();

  //unsigned StartSlot = State->getSlot(), EndSlot = State->getEndSlot();
  VM->getStateDeclBuffer() << "// State for " << StateName << '\n';
  verilogParam(VM->getStateDeclBuffer(), StateName, TotalFSMStatesBit,
               ++CurFSMStateNum);

  // State information.
  CtrlS << "// " << StateName << " Total Slot: " << totalSlot
                 << " II: " << II <<  '\n';
  // Mirco state enable.
  createucStateEnable(&MBB);

  // Case begin
  CtrlS.match_case(StateName);

  MachineBasicBlock::iterator I = ++MBB.getFirstNonPHI(),
                              E = MBB.getFirstTerminator();
  // FIXME: Refactor the loop.
  do {
    ucState CurDatapath = *I;
    // Emit the datepath of current state.
    emitDatapath(CurDatapath);

    // Emit next ucOp.
    ucState NextControl = *++I;
    CtrlS << "// Slot " << NextControl.getSlot() << '\n';
    emitCtrlOp(NextControl, NextStatePred);
  } while(++I != E);

  CtrlS << "// Next micro state.\n";
  PredMapTy::iterator at = NextStatePred.find(&MBB);
  if (at != NextStatePred.end())
    emitNextMicroState(CtrlS, &MBB, at->second);
  else
    emitNextMicroState(CtrlS, &MBB, "1'b0");

  emitFUCtrlForState(CtrlS, &MBB);

  // Case end
  CtrlS.exit_block();
}

static raw_ostream &ConnectPort(raw_ostream &OS, const std::string &PortName,
                                bool LastPort = false,
                                const std::string &SignalPrefix = "") {
  OS << "." << PortName << '(' << SignalPrefix << PortName << ')';
  if (!LastPort) OS << ",\n\t";
  return OS;
}

void RTLCodegen::emitCommonPort(int FNNum) {
  if (FNNum == -1) { // If F is current function.
    VM->addInputPort("clk", 1, VASTModule::Clk);
    VM->addInputPort("rstN", 1, VASTModule::RST);
    VM->addInputPort("start", 1, VASTModule::Start);
    VM->addOutputPort("fin", 1, VASTModule::Finish);
  } else { // It is a callee function, emit the signal for the sub module.
    std::string StartPortName = getSubModulePortName(FNNum, "start");
    std::string FinPortName = getSubModulePortName(FNNum, "fin");
    VM->addRegister(StartPortName, 1);
    VM->addWire(FinPortName, 1);
    // Connect to the ports
    raw_ostream &S = VM->getDataPathBuffer();
    S << ".clk(clk),\n\t.rstN(rstN),\n\t";
    S << ".start(" << StartPortName << "),\n\t";
    S << ".fin(" <<FinPortName << ")";
  }
}

void RTLCodegen::emitAllocatedFUs() {
  // Dirty Hack: only Memory bus supported at this moment.
  typedef VFInfo::const_id_iterator id_iterator;

  VFUMemBus *Bus = getFUDesc<VFUMemBus>();

  //for (id_iterator I = FInfo->id_begin(VFUs::MemoryBus),
  //     E = FInfo->id_end(VFUs::MemoryBus); I != E; ++I) {
  // FIXME: In fact, *I return the FUId instead of FUNum.
  // DIRTYHACK: Every module use memory bus 0, connect the bus.
  MemBusBuilder MBBuilder(VM, 0);

  //}
 
  raw_ostream &S = VM->getDataPathBuffer();
  VFUBRam *BlockRam = getFUDesc<VFUBRam>();

  for (id_iterator I = FInfo->id_begin(VFUs::BRam),
       E = FInfo->id_end(VFUs::BRam); I != E; ++I) {
    FuncUnitId ID = *I;
    const VFInfo::BRamInfo &Info = FInfo->getBRamInfo(ID.getFUNum());

    S << BlockRam->generateCode(VM->getPortName(VASTModule::Clk), ID.getFUNum(),
                                Info.ElemSizeInBytes * 8,
                                Log2_32_Ceil(Info.NumElem))
      << '\n';
  }

  for (id_iterator I = FInfo->id_begin(VFUs::CalleeFN),
       E = FInfo->id_end(VFUs::CalleeFN); I != E; ++I) {
    FuncUnitId ID = *I;
    const Function *Callee = FInfo->getCalleeFN(ID.getFUNum());
    S << getSynSetting(Callee->getName())->getModName() << ' '
      << getSubModulePortName(ID.getFUNum(), "_inst")
      << "(\n\t";
    MBBuilder.addSubModule(getSubModulePortName(ID.getFUNum(), "_inst"), S);
    emitFunctionSignature(ID.getFUNum());
    S << ");\n";
  }

  // Write the memory bus mux.
  MBBuilder.writeToStream(S);
}

void RTLCodegen::emitAllSignals() {
  // We organize the registers in a module like 64 bits width ram, and we treat
  // the register number as the address of the register in the 'ram'. The
  // address of the register is always aligned with the register's size in byte,
  // that is, the register number of a 16 bits register will always divisible by
  // 2. So we can address the register as if it is in the ram. for example, if
  // we have a 32 bit register whose number is 20, that means it located at the
  // high part of the 2th 64 bits physics register.

  // Emit the register with max word length.
  for (VFInfo::phyreg_iterator I = FInfo->phyreg_begin(8),
       E = FInfo->phyreg_end(8); I < E; ++I)
    VM->addRegister("reg" + utostr(*I), 64);

  emitSignals(VTM::DRRegisterClass, "reg");

  emitSignals(VTM::WireRegisterClass, "wire");
  // FIXME: There are function units.
  emitSignals(VTM::RADDRegisterClass, "wire");
  emitSignals(VTM::RMULRegisterClass, "wire");
  emitSignals(VTM::RSHTRegisterClass, "wire");
}

void RTLCodegen::emitSignals(const TargetRegisterClass *RC,
                             const std::string &Prefix) {
  // And Emit the wires defined in this module.
  const std::vector<unsigned>& Wires = MRI->getRegClassVirtRegs(RC);

  for (std::vector<unsigned>::const_iterator I = Wires.begin(), E = Wires.end();
    I != E; ++I) {
      unsigned SignalNum = *I;
      const ucOperand *Op = cast<ucOperand>(MRI->getRegUseDefListHead(SignalNum));
      // assert(Op && "Wire define not found!");
      if (!Op) continue;

      SignalNum = TargetRegisterInfo::virtReg2Index(SignalNum);
      if (Prefix[0] == 'w')
        VM->addWire(Prefix + utostr(SignalNum), Op->getBitWidth(),
                    RC->getName());
      else {
        unsigned Bitwidth = Op->getBitWidth();
        VM->addRegister(Prefix + utostr(SignalNum), Bitwidth, RC->getName());
        TotalRegisterBits += Bitwidth;
      }
  }
}


RTLCodegen::~RTLCodegen() {}

//===----------------------------------------------------------------------===//
void RTLCodegen::createucStateEnable(MachineBasicBlock *MBB)  {
  std::string StateName = getStateName(MBB);
  // We do not need the last state.
  unsigned totalSlot = FInfo->getTotalSlotFor(MBB);

  // current state
  VM->addRegister("cur_" + StateName + "_enable", totalSlot);
}

void RTLCodegen::emitNextFSMState(raw_ostream &ss, MachineBasicBlock *SrcBB,
                                  MachineBasicBlock *DstBB) {
  // Emit the first micro state of the target state.
  emitFirstCtrlState(SrcBB, DstBB);

  // Only jump to other state if target MBB is not current MBB.
  ss << "NextFSMState <= " << getStateName(DstBB) << ";\n";
  emitNextMicroState(VM->getControlBlockBuffer(), DstBB, "1'b1");
}

void RTLCodegen::emitNextMicroState(raw_ostream &ss, MachineBasicBlock *MBB,
                                   const std::string &NewState) {
  // We do not need the last state.
  unsigned totalSlot = FInfo->getTotalSlotFor(MBB);
  std::string StateName = getucStateEnableName(MBB);
  ss << StateName << " <= ";

  if (totalSlot > 1)
    ss << "{ " << StateName << verilogBitRange(totalSlot - 1) << ", ";

  ss << NewState;

  if (totalSlot > 1)
    ss << " }";

  ss << ";\n";
}

template<enum VFUs::FUTypes Ty, typename GetEnableNameFunc>
void RTLCodegen::emitFUEnableForState(vlang_raw_ostream &CtrlS,
                                      MachineBasicBlock *CurBB,
                                      unsigned startSlot, unsigned endSlot,
                                      GetEnableNameFunc GetEnableName) {
  // Emit function unit control.
  for (VFInfo::const_id_iterator I = FInfo->id_begin(Ty), E = FInfo->id_end(Ty);
       I != E; ++I) {
    FuncUnitId Id = *I;
    CtrlS << "// " << Id << " control for next micro state.\n";
    CtrlS << GetEnableName(Id.getFUNum()) << " <= 1'b0";
    // Resource control operation when in the current state.
    for (unsigned i = startSlot + 1, e = endSlot; i < e; ++i) {
      if (FInfo->isFUActiveAt(Id, i))
        CtrlS << " | " << getucStateEnable(CurBB, i - 1);
    }

    CtrlS << ";\n";
  }
}

<<<<<<< HEAD
void RTLCodegen::emitFUCtrlForState(vlang_raw_ostream &CtrlS,
                                    MachineBasicBlock *CurBB,
                                    const PredMapTy &NextStatePred) {
  unsigned startSlot = 0, endSlot = 0;
  // Get the slot information for no-idle state.
  if (CurBB) {
    startSlot = FInfo->getStartSlotFor(CurBB);
    endSlot = FInfo->getEndSlotFor(CurBB);
  }

  emitFUEnableForState<VFUMemBus>(CtrlS, startSlot, endSlot,
                                  CurBB, NextStatePred);
  emitFUEnableForState<VFUBRam>(CtrlS, startSlot, endSlot,
                                CurBB, NextStatePred);

  unsigned MemBusLatency = getFUDesc<VFUMemBus>()->getLatency();
  for (VFInfo::const_id_iterator I = FInfo->id_begin(VFUs::MemoryBus),
       E = FInfo->id_end(VFUs::MemoryBus); I != E; ++I) {
    FuncUnitId Id = *I;
=======
template<enum VFUs::FUTypes T, typename GetReadyNameFunc>
void RTLCodegen::emitWaitFUReadyForState(MachineBasicBlock *CurBB,
                                         unsigned Latency,
                                         unsigned startSlot, unsigned endSlot,
                                         GetReadyNameFunc GetReadyName) {
  for (VFInfo::const_id_iterator I = FInfo->id_begin(T), E = FInfo->id_end(T);
       I != E; ++I) {
     FuncUnitId Id = *I;
>>>>>>> a59585e1
    // Build the ready predicate for waiting membus ready.
    // We expect all operation will finish before the FSM jump to another state,
    // so we do not need to worry about if we need to wait the memory operation
    // issued from the previous state.
    for (unsigned i = startSlot + Latency, e = endSlot + 1; i != e; ++i)
      if (FInfo->isFUActiveAt(Id, i - Latency)) {
        std::string Pred = "~" +getucStateEnable(CurBB, i - 1)
          + "|" + GetReadyName(Id.getFUNum());
        addReadyPred(Pred);
      }
  }
}

static std::string GetMemBusEnableName(unsigned FUNum) {
  return VFUMemBus::getEnableName(FUNum) + "_r";
}

void RTLCodegen::emitFUCtrlForState(vlang_raw_ostream &CtrlS,
                                    MachineBasicBlock *CurBB) {
  unsigned startSlot = 0, endSlot = 0;
  // Get the slot information for no-idle state.
  if (CurBB) {
    startSlot = FInfo->getStartSlotFor(CurBB);
    endSlot = FInfo->getEndSlotFor(CurBB);
  }

  emitFUEnableForState<VFUs::MemoryBus>(CtrlS, CurBB, startSlot, endSlot,
                                        GetMemBusEnableName);
  emitFUEnableForState<VFUs::BRam>(CtrlS, CurBB, startSlot, endSlot,
                                   VFUBRam::getEnableName);
  emitFUEnableForState<VFUs::CalleeFN>(CtrlS, CurBB, startSlot, endSlot,
                                       GetCalleeFNEnableNameFtor(this));

  unsigned MemBusLatency = getFUDesc<VFUMemBus>()->getLatency();
  emitWaitFUReadyForState<VFUs::MemoryBus>(CurBB, MemBusLatency,
                                           startSlot, endSlot,
                                           VFUMemBus::getReadyName);

  // DirtyHack: Set the callee function latency to 1.
  emitWaitFUReadyForState<VFUs::CalleeFN>(CurBB, 1, startSlot, endSlot,
                                          GetCalleeFNReadyNameFtor(this));

  // Control the finish port
  CtrlS << "// Finish port control\n";
  CtrlS << "fin <= 1'b0";
  if (FInfo->isFUActiveAt(VFUs::FSMFinish, endSlot))
    CtrlS << " | " << getucStateEnable(CurBB, endSlot - 1);

  CtrlS << ";\n";
}

bool RTLCodegen::emitCtrlOp(ucState &State, PredMapTy &PredMap,
                            MachineBasicBlock *SrcBB) {
  assert(State->getOpcode() == VTM::Control && "Bad ucState!");
  bool IsRet = false;
  MachineBasicBlock *CurBB = State->getParent();
  unsigned startSlot = FInfo->getStartSlotFor(CurBB);

  vlang_raw_ostream &CtrlS = VM->getControlBlockBuffer();

  for (ucState::iterator I = State.begin(), E = State.end(); I != E; ++I) {
    ucOp Op = *I;
    unsigned Slot = Op->getPredSlot();
    assert(Slot != startSlot && "Unexpected first slot!");
    // Emit the control operation at the rising edge of the clock.
    std::string SlotPred = "(";
    raw_string_ostream SlotPredSS(SlotPred);

    SlotPredSS << getucStateEnable(CurBB, Slot - 1) << ')';

    // Emit the predicate operand.
    SlotPredSS << " & ";
    if (Op.getPredicate().getReg()) {
      SlotPredSS << '(';
      ucOperand &PredOp = Op.getPredicate();
      if (PredOp.isPredicateInverted()) SlotPredSS << '~';
      PredOp.print(SlotPredSS, 1, 0, true);
      SlotPredSS << ')';
    } else
      SlotPredSS << "1'b1";

    SlotPredSS.flush();

    // Special case for state transferring operation.
    if (VInstrInfo::isBrCndLike(Op->getOpcode())) {
      MachineBasicBlock *TargetBB = Op.getOperand(0).getMBB();

      // Emit control operation for next state.
      CtrlS.if_begin(SlotPred);
      if (TargetBB == CurBB) { // Self loop detected.
        CtrlS << "// Loop back to entry.\n";
        emitFirstCtrlState(CurBB, TargetBB);
      } else // Transfer to other state.
        emitNextFSMState(CtrlS, CurBB, TargetBB);

      CtrlS.exit_block();
      PredMap.insert(std::make_pair(TargetBB, SlotPred));
      continue;
    }

    CtrlS.if_begin(SlotPred);

    // Emit the operations.
    switch (Op->getOpcode()) {
    case VTM::VOpInternalCall:  emitOpInternalCall(Op);       break;
    case VTM::VOpReadReturn:    emitOpReadReturn(Op);         break;
    case VTM::VOpRetVal:        emitOpRetVal(Op);             break;
    case VTM::VOpRet:           emitOpRet(Op); IsRet = true;  break;
    case VTM::VOpMemTrans:      emitOpMemTrans(Op);           break;
    case VTM::VOpBRam:          emitOpBRam(Op);               break;
    case VTM::VOpAdd:           emitOpAdd(Op);                break;
    case VTM::VOpMult:          emitOpMult(Op);               break;
    case VTM::VOpSHL:           emitOpShift(Op, "<<");       break;
    case VTM::VOpSRL:           emitOpShift(Op, ">>");       break;
    case VTM::VOpSRA:           emitOpShift(Op, ">>>");       break;
    case VTM::IMPLICIT_DEF:     emitImplicitDef(Op);          break;
    case VTM::VOpMove_ra:
    case VTM::VOpMove_ri:
    case VTM::VOpMove_rm:
    case VTM::VOpMove_rs:
    case VTM::VOpMove_rw:
    case VTM::COPY:             emitOpCopy(Op);               break;
    default:  assert(0 && "Unexpected opcode!");              break;
    }

    CtrlS.exit_block();
  }
  return IsRet;
}

void RTLCodegen::emitFirstCtrlState(MachineBasicBlock *SrcBB,
                                    MachineBasicBlock *DstBB) {
  // TODO: Emit PHINodes if necessary.
  ucState FirstState = *DstBB->getFirstNonPHI();
  assert(FInfo->getStartSlotFor(DstBB) == FirstState.getSlot()
         && "Broken Slot!");

  unsigned StateSlot = FirstState.getSlot();
  for (ucState::iterator I = FirstState.begin(), E = FirstState.end();
       I != E; ++I) {
    ucOp Op = *I;
    assert(Op->getOpcode() == VTM::IMPLICIT_DEF && "Unexpected operation!");
  }
}

void RTLCodegen::emitOpAdd(ucOp &OpAdd) {
  raw_ostream &CtrlS = VM->getControlBlockBuffer();
  // Allocate the function unit register.
  // FIXME: Move these to emitAllocatedFUs
  ucOperand &Sum = OpAdd.getOperand(0);
  unsigned FUWidth = Sum.getBitWidth();
  unsigned AddNum = TargetRegisterInfo::virtReg2Index(Sum.getReg());
  std::string SumName = "addsub" + utostr_32(AddNum);
  std::string OpAName = SumName + "_a";
  std::string OpBName = SumName + "_b";
  std::string OpCName = SumName + "_c";
  VM->addRegister(OpAName, FUWidth);
  VM->addRegister(OpBName, FUWidth);
  VM->addRegister(OpCName, 1);
  // Assign the value to function unit.
  CtrlS << OpAName << " <= ";
  OpAdd.getOperand(2).print(CtrlS);
  CtrlS << ";\n";
  CtrlS << OpBName << " <= ";
  OpAdd.getOperand(3).print(CtrlS);
  CtrlS << ";\n";
  CtrlS << OpCName << " <= ";
  OpAdd.getOperand(4).print(CtrlS);
  CtrlS << ";\n";
  // Write the datapath for function unit.
  raw_ostream &DPS = VM->getDataPathBuffer();
  // FIXME: Move these to emitAllocatedFUs
  DPS << "assign {";
  // Carry out.
  OpAdd.getOperand(1).print(DPS);
  DPS << ", ";
  // Sum.
  OpAdd.getOperand(0).print(DPS);
  DPS << "} = " << OpAName << " + " << OpBName << " + " << OpCName << ";\n";
}

void RTLCodegen::emitOpShift(ucOp &OpSHT, const std::string &Operator) {
  raw_ostream &CtrlS = VM->getControlBlockBuffer();
  // Allocate the function unit register.
  // FIXME: Move these to emitAllocatedFUs
  ucOperand &Result = OpSHT.getOperand(0);
  unsigned FUWidth = Result.getBitWidth();
  unsigned ShiftNum = TargetRegisterInfo::virtReg2Index(Result.getReg());
  std::string SumName = "shift" + utostr_32(ShiftNum);
  std::string OpAName = SumName + "_a";
  std::string OpBName = SumName + "_b";
  VM->addRegister(OpAName, FUWidth);
  VM->addRegister(OpBName, FUWidth);
  // Assign the value to function unit.
  CtrlS << OpAName << " <= ";
  OpSHT.getOperand(1).print(CtrlS);
  CtrlS << ";\n";
  CtrlS << OpBName << " <= ";
  OpSHT.getOperand(2).print(CtrlS);
  CtrlS << ";\n";

  // Write the datapath for function unit.
  raw_ostream &DPS = VM->getDataPathBuffer();
  // Create the signed operand.
  if (OpSHT->getOpcode() == VTM::VOpSRA) {
    std::string NewOpAName = OpAName + "_signed";
    DPS << "wire signed" << verilogBitRange(FUWidth) << ' '
        << NewOpAName << " = " << OpAName << ";\n";
    OpAName = NewOpAName;
  }

  raw_ostream &OS = VM->getDataPathBuffer();
  OS << "assign ";
  OpSHT.getOperand(0).print(OS);
  OS << " = " << OpAName << Operator << OpBName << ";\n";
}

void RTLCodegen::emitOpMult(ucOp &OpMult) {
  raw_ostream &CtrlS = VM->getControlBlockBuffer();
  // Allocate the function unit register.
  // FIXME: Move these to emitAllocatedFUs
  ucOperand &Product = OpMult.getOperand(0);
  unsigned FUWidth = Product.getBitWidth();
  unsigned MultNum = TargetRegisterInfo::virtReg2Index(Product.getReg());
  std::string SumName = "mult" + utostr_32(MultNum);
  std::string OpAName = SumName + "_a";
  std::string OpBName = SumName + "_b";
  VM->addRegister(OpAName, FUWidth);
  VM->addRegister(OpBName, FUWidth);
  // Assign the value to function unit.
  CtrlS << OpAName << " <= ";
  OpMult.getOperand(1).print(CtrlS);
  CtrlS << ";\n";
  CtrlS << OpBName << " <= ";
  OpMult.getOperand(2).print(CtrlS);
  CtrlS << ";\n";
  // Write the datapath for function unit.
  raw_ostream &DPS = VM->getDataPathBuffer();
  // FIXME: Move these to emitAllocatedFUs
  DPS << "assign ";
  // Sum.
  OpMult.getOperand(0).print(DPS);
  DPS << " = " << OpAName << " * " << OpBName << ";\n";
}

void RTLCodegen::emitImplicitDef(ucOp &ImpDef) {
  raw_ostream &OS = VM->getDataPathBuffer();
  OS << "// IMPLICIT_DEF ";
  ImpDef.getOperand(0).print(OS);
  OS << "\n";
}

void RTLCodegen::emitOpCopy(ucOp &OpCopy) {
  raw_ostream &OS = VM->getControlBlockBuffer();
  OpCopy.getOperand(0).print(OS);
  OS << " <= ";
  OpCopy.getOperand(1).print(OS);
  OS << ";\n";
}

void RTLCodegen::emitOpReadReturn(ucOp &OpReadSymbol) {
  // Assign input port to some register.
  raw_ostream &OS = VM->getControlBlockBuffer();
  OpReadSymbol.getOperand(0).print(OS);
  OS << " <= "
     << getSubModulePortName(OpReadSymbol.getOperand(2).getImm(),
                             OpReadSymbol.getOperand(1).getSymbolName());
  OS << ";\n";
}

void RTLCodegen::emitOpInternalCall(ucOp &OpInternalCall) {
  // Assign input port to some register.
  raw_ostream &OS = VM->getControlBlockBuffer();
  unsigned FNNum = OpInternalCall.getOperand(1).getImm();
  const Function *FN = FInfo->getCalleeFN(FNNum);
  StringRef CalleeName = FN->getName();
  OS << "// Calling function: " << CalleeName << ";\n";
  Function::const_arg_iterator ArgIt = FN->arg_begin();
  for (unsigned i = 0, e = FN->arg_size(); i != e; ++i) {
    OS << getSubModulePortName(FNNum, ArgIt->getName()) << " <= ";
    OpInternalCall.getOperand(2 + i).print(OS);
    OS << ";\n";
    ++ArgIt;
  }
}

void RTLCodegen::emitOpRet(ucOp &OpArg) {
  raw_ostream &OS = VM->getControlBlockBuffer();
  OS << "NextFSMState <= state_idle;\n";
}

void RTLCodegen::emitOpRetVal(ucOp &OpRetVal) {
  raw_ostream &OS = VM->getControlBlockBuffer();
  unsigned retChannel = OpRetVal.getOperand(1).getImm();
  assert(retChannel == 0 && "Only support Channel 0!");
  OS << "return_value <= ";
  OpRetVal.getOperand(0).print(OS);
  OS << ";\n";
}

void RTLCodegen::emitOpMemTrans(ucOp &OpMemAccess) {
  unsigned FUNum = OpMemAccess->getFUId().getFUNum();

  // Emit the control logic.
  raw_ostream &OS = VM->getControlBlockBuffer();
  // Emit Address.
  OS << VFUMemBus::getAddrBusName(FUNum) << "_r <= ";
  OpMemAccess.getOperand(1).print(OS);
  OS << ";\n";
  // Assign store data.
  OS << VFUMemBus::getOutDataBusName(FUNum) << "_r <= ";
  OpMemAccess.getOperand(2).print(OS);
  OS << ";\n";
  // And write enable.
  OS << VFUMemBus::getWriteEnableName(FUNum) << "_r <= ";
  OpMemAccess.getOperand(3).print(OS);
  OS << ";\n";
  // The byte enable.
  OS << VFUMemBus::getByteEnableName(FUNum) << "_r <= ";
  OpMemAccess.getOperand(4).print(OS);
  OS << ";\n";
}

void RTLCodegen::emitOpBRam(ucOp &OpBRam) {
  unsigned FUNum = OpBRam->getFUId().getFUNum();

  // Emit the control logic.
  raw_ostream &OS = VM->getControlBlockBuffer();
  // Emit Address.
  OS << VFUBRam::getAddrBusName(FUNum) << " <= (";
  OpBRam.getOperand(1).print(OS);
  unsigned SizeInBits
    = FInfo->getBRamInfo(OpBRam->getFUId().getFUNum()).ElemSizeInBytes;
  OS << " >> " << Log2_32_Ceil(SizeInBits) << ");\n";
  // Assign store data.
  OS << VFUBRam::getOutDataBusName(FUNum) << " <= ";
  OpBRam.getOperand(2).print(OS);
  OS << ";\n";
  // And write enable.
  OS << VFUBRam::getWriteEnableName(FUNum) << " <= ";
  OpBRam.getOperand(3).print(OS);
  OS << ";\n";
  // The byte enable.
  // OS << VFUMemBus::getByteEnableName(FUNum) << " <= ";
  // OpBRam.getOperand(4).print(OS);
  // OS << ";\n";
}

void RTLCodegen::emitDatapath(ucState &State) {
  assert(State->getOpcode() == VTM::Datapath && "Bad ucState!");
  VM->getDataPathBuffer() << "// Issue datapath for "
    "operations at slot " << State.getSlot() << '\n';

  for (ucState::iterator I = State.begin(), E = State.end(); I != E; ++I) {
    ucOp Op = *I;
    switch (Op->getOpcode()) {
    case VTM::VOpBitSlice:  emitOpBitSlice(Op);     break;
    case VTM::VOpBitCat:    emitOpBitCat(Op);       break;
    case VTM::VOpBitRepeat: emitOpBitRepeat(Op);    break;

    case VTM::VOpXor:       emitBinaryOp(Op, "^");  break;
    case VTM::VOpAnd:       emitBinaryOp(Op, "&");  break;
    case VTM::VOpOr:        emitBinaryOp(Op, "|");  break;
    case VTM::VOpSel:       emitOpSel(Op);         break;


    case VTM::VOpNot:       emitUnaryOp(Op, "~");   break;

    case VTM::VOpROr:       emitUnaryOp(Op, "|");   break;
    case VTM::VOpRAnd:      emitUnaryOp(Op, "&");   break;
    case VTM::VOpRXor:      emitUnaryOp(Op, "^");   break;

    default:  assert(0 && "Unexpected opcode!");    break;
    }
  }
}

void RTLCodegen::emitUnaryOp(ucOp &UnaOp, const std::string &Operator) {
  raw_ostream &OS = VM->getDataPathBuffer();
  OS << "assign ";
  UnaOp.getOperand(0).print(OS);
  OS << " = " << Operator << ' ';
  UnaOp.getOperand(1).print(OS);
  OS << ";\n";
}

void RTLCodegen::emitBinaryOp(ucOp &BinOp, const std::string &Operator) {
  raw_ostream &OS = VM->getDataPathBuffer();
  OS << "assign ";
  BinOp.getOperand(0).print(OS);
  OS << " = ";
  BinOp.getOperand(1).print(OS);
  OS << ' ' << Operator << ' ';
  BinOp.getOperand(2).print(OS);
  OS << ";\n";
}

void RTLCodegen::emitOpSel(ucOp &OpSel) {
  raw_ostream &OS = VM->getDataPathBuffer();
  OS << "assign ";
  OpSel.getOperand(0).print(OS);
  OS << " = ";
  if (OpSel.getOperand(1).isPredicateInverted())
    OS << "~";
  OpSel.getOperand(1).print(OS, 1, 0, true);
  OS << " ? ";
  OpSel.getOperand(2).print(OS);
  OS << " : ";
  OpSel.getOperand(3).print(OS);
  OS << ";\n";

}

void RTLCodegen::emitOpBitSlice(ucOp &OpBitSlice) {
  raw_ostream &OS = VM->getDataPathBuffer();
  // Get the range of the bit slice, Note that the
  // bit at upper bound is excluded in VOpBitSlice,
  // now we are going to get the included upper bound.
  unsigned UB = OpBitSlice.getOperand(2).getImm(),
           LB = OpBitSlice.getOperand(3).getImm();

  OS << "assign ";
  OpBitSlice.getOperand(0).print(OS);
  OS << " = ";
  OpBitSlice.getOperand(1).print(OS, UB, LB);
  OS << ";\n";
}

void RTLCodegen::emitOpBitCat(ucOp &OpBitCat) {
  raw_ostream &OS = VM->getDataPathBuffer();
  OS << "assign ";
  OpBitCat.getOperand(0).print(OS);
  OS << " = {";
  // BitCat is a binary instruction now.
  OpBitCat.getOperand(1).print(OS);
  OS << ',';
  OpBitCat.getOperand(2).print(OS);
  OS << "};\n";
}

void RTLCodegen::emitOpBitRepeat(ucOp &OpBitRepeat) {
  raw_ostream &OS = VM->getDataPathBuffer();
  OS << "assign ";
  OpBitRepeat.getOperand(0).print(OS);
  OS << " = {";

  unsigned Times = OpBitRepeat.getOperand(2).getImm();
  OS << Times << '{';
  OpBitRepeat.getOperand(1).print(OS);
  OS << "}};\n";
}<|MERGE_RESOLUTION|>--- conflicted
+++ resolved
@@ -392,17 +392,11 @@
   MRI = &MF->getRegInfo();
   BLI = &getAnalysis<BitLevelInfo>();
 
-<<<<<<< HEAD
-  Out << "`ifdef wtf_is_this\n" << "Function for RTL Codegen:\n";
-  printVMF(Out, F);
-  Out << "`endif\n";
-=======
   DEBUG(
     Out << "`ifdef wtf_is_this\n" << "Function for RTL Codegen:\n";
     printVMF(Out, F);
     Out << "`endif\n";
   );
->>>>>>> a59585e1
 
   SignedWireNum = 0;
   // Reset the current fsm state number.
@@ -780,27 +774,6 @@
   }
 }
 
-<<<<<<< HEAD
-void RTLCodegen::emitFUCtrlForState(vlang_raw_ostream &CtrlS,
-                                    MachineBasicBlock *CurBB,
-                                    const PredMapTy &NextStatePred) {
-  unsigned startSlot = 0, endSlot = 0;
-  // Get the slot information for no-idle state.
-  if (CurBB) {
-    startSlot = FInfo->getStartSlotFor(CurBB);
-    endSlot = FInfo->getEndSlotFor(CurBB);
-  }
-
-  emitFUEnableForState<VFUMemBus>(CtrlS, startSlot, endSlot,
-                                  CurBB, NextStatePred);
-  emitFUEnableForState<VFUBRam>(CtrlS, startSlot, endSlot,
-                                CurBB, NextStatePred);
-
-  unsigned MemBusLatency = getFUDesc<VFUMemBus>()->getLatency();
-  for (VFInfo::const_id_iterator I = FInfo->id_begin(VFUs::MemoryBus),
-       E = FInfo->id_end(VFUs::MemoryBus); I != E; ++I) {
-    FuncUnitId Id = *I;
-=======
 template<enum VFUs::FUTypes T, typename GetReadyNameFunc>
 void RTLCodegen::emitWaitFUReadyForState(MachineBasicBlock *CurBB,
                                          unsigned Latency,
@@ -809,7 +782,6 @@
   for (VFInfo::const_id_iterator I = FInfo->id_begin(T), E = FInfo->id_end(T);
        I != E; ++I) {
      FuncUnitId Id = *I;
->>>>>>> a59585e1
     // Build the ready predicate for waiting membus ready.
     // We expect all operation will finish before the FSM jump to another state,
     // so we do not need to worry about if we need to wait the memory operation
