//===------------------- SIR.h - Modules in SIR ----------------*- C++ -*-===//
//
//                      The SIR HLS framework                                //
//
// This file is distributed under the University of Illinois Open Source
// License. See LICENSE.TXT for details.
//
//===----------------------------------------------------------------------===//
//
// This file implements the SIR.
//
//===----------------------------------------------------------------------===//
#ifndef SIR_MODULE_H
#define SIR_MODULE_H

#include "llvm/IR/Value.h"
#include "llvm/IR/Module.h"
#include "llvm/IR/Constants.h"
#include "llvm/IR/IntrinsicInst.h"
#include "llvm/IR/DataLayout.h"
#include "llvm/ADT/ValueMap.h"
#include "llvm/ADT/StringMap.h"
#include "llvm/ADT/StringExtras.h"
#include "llvm/ADT/ilist_node.h"
#include "llvm/Support/raw_ostream.h"
#include "llvm/Support/Debug.h"

#include <iostream>
#include <set>
#include <list>

namespace llvm {
// Get the signed value of a ConstantInt.
static int64_t getConstantIntValue(Value *V) {
  ConstantInt *CI = dyn_cast<ConstantInt>(V);
  assert(CI && "Unexpected Value type!");

  APInt AI = CI->getValue();

  // If it is a one-bit value, then we don't need to
  // consider whether it is negative or not.
  if (AI.getBitWidth() == 1) return AI.getBoolValue();

  if (AI.isNonNegative()) return AI.getZExtValue();
  else {
    return 0 - (AI.abs().getZExtValue());
  }
}

// Construct a string of unsigned int in binary or hexadecimal.
static std::string buildLiteralUnsigned(uint64_t Value, unsigned bitwidth) {
  std::string ret;
  ret = utostr_32(bitwidth) + '\'';
  if (bitwidth == 1) ret += "b";
  else               ret += "h";
  // Mask the value that small than 4 bit to prevent printing something
  // like 1'hf out.
  if (bitwidth < 4) Value &= (1 << bitwidth) - 1;

  std::string ss = utohexstr(Value);
  unsigned int uselength = (bitwidth/4) + (((bitwidth&0x3) == 0) ? 0 : 1);
  if(uselength < ss.length())
    ss = ss.substr(ss.length() - uselength, uselength);
  ret += ss;

  return ret;
}

// Construct a string of corresponding FU name.
static std::string getFUName(IntrinsicInst &I) {
  switch (I.getIntrinsicID()) {
  case Intrinsic::shang_add:  return "shang_addc";
  case Intrinsic::shang_addc: return "shang_addc";
  case Intrinsic::shang_mul:  return "shang_mult";
  case Intrinsic::shang_udiv: return "shang_udiv";
  case Intrinsic::shang_sdiv: return "shang_sdiv";
  case Intrinsic::shang_rand: return "shang_rand";
  case Intrinsic::shang_shl:  return "shang_shl";
  case Intrinsic::shang_lshr: return "shang_srl";
  case Intrinsic::shang_ashr: return "shang_sra";
  case Intrinsic::shang_ugt:  return "shang_ugt";
  case Intrinsic::shang_sgt:  return "shang_sgt";
  default: break;
  }

  return NULL;
}

// Construct a string with only characters, numbers and underlines.
static std::string Mangle(const std::string &S) {
  std::string Result;

  for (unsigned i = 0, e = S.size(); i != e; ++i) {
    if (isalnum(S[i]) || S[i] == '_') {
      Result += S[i];
    } else {
      Result += '_';
    }
  }

  return Result;
}

// Construct a string of BitRange like [31:0].
static std::string BitRange(unsigned UB, unsigned LB = 0, bool printOneBit = false) {
  std::string ret;
  assert(UB && UB > LB && "Bad bit range!");
  --UB;
  if (UB != LB)
    ret = "[" + utostr_32(UB) + ":" + utostr_32(LB) + "]";
  else if(printOneBit)
    ret = "[" + utostr_32(LB) + "]";

  return ret;
}

// Print the name of IR instruction.
static void printName(raw_ostream &OS, Instruction &I) {
  OS << Mangle(I.getName());
}

// Print the true form of the ConstantInt value in binary or hexadecimal.
static void printConstantIntValue(raw_ostream &OS, ConstantInt *CI) {
  OS << utostr_32(CI->getBitWidth()) << '\'';

  APInt AI = CI->getValue();

  if (CI->getBitWidth() <= 4)
    OS << "b" << AI.toString(2, false);
  else
    OS << "h" << AI.toString(16, false);
}
}

namespace llvm {
class SIRSlot;

class SIRSeqOp;
class SIRSlotTransition;

class SIRRegister;

class SIRPort;
class SIRInPort;
class SIROutPort;

class SIRSubModuleBase;
class SIRSubModule;
class SIRMemoryBank;

<<<<<<< HEAD
class SIRBitMask;
=======
class BitMask;
>>>>>>> 34439dd0

class SIR;
}

namespace llvm {
<<<<<<< HEAD
class SIRBitMask {
private:
  APInt KnownZeros, KnownOnes;

public:
  SIRBitMask(unsigned BitWidth)
    : KnownZeros(APInt::getNullValue(BitWidth)),
      KnownOnes(APInt::getNullValue(BitWidth)) {}

  SIRBitMask(Value *V, unsigned BitWidth)
    : KnownZeros(APInt::getNullValue(BitWidth)),
      KnownOnes(APInt::getNullValue(BitWidth)) {
=======
class BitMask {
private:
  APInt KnownZeros, KnownOnes, KnownSames;

public:
  BitMask() : KnownZeros(APInt::getNullValue(1)),
                 KnownOnes(APInt::getNullValue(1)),
                 KnownSames(APInt::getNullValue(1)) {}

  BitMask(unsigned BitWidth)
    : KnownZeros(APInt::getNullValue(BitWidth)),
      KnownOnes(APInt::getNullValue(BitWidth)),
      KnownSames(APInt::getNullValue(BitWidth)) {}

  BitMask(Value *V, unsigned BitWidth)
    : KnownZeros(APInt::getNullValue(BitWidth)),
      KnownOnes(APInt::getNullValue(BitWidth)),
      KnownSames(APInt::getNullValue(BitWidth)) {
>>>>>>> 34439dd0
    // Construct the mask from the constant directly.
    if (ConstantInt *CI = dyn_cast<ConstantInt>(V)) {
      APInt BitValue = CI->getValue();

      KnownOnes = BitValue;
      KnownZeros = ~BitValue;
    }
  }

<<<<<<< HEAD
  SIRBitMask(APInt KnownZeros, APInt KnownOnes)
    : KnownZeros(KnownZeros), KnownOnes(KnownOnes) {
    assert(KnownZeros.getBitWidth() == KnownOnes.getBitWidth()
           && "BitWidth not matches!");
=======
  BitMask(APInt KnownZeros, APInt KnownOnes, APInt KnownSames)
    : KnownZeros(KnownZeros), KnownOnes(KnownOnes), KnownSames(KnownSames) {
    assert(KnownZeros.getBitWidth() == KnownOnes.getBitWidth() &&
           KnownZeros.getBitWidth() == KnownSames.getBitWidth() && "BitWidth not matches!");
>>>>>>> 34439dd0

    verify();
  }

  // Get the BitWidth of the Masks.
  unsigned getMaskWidth() const {
    verify();

    return KnownZeros.getBitWidth();
  }

  // Verify the correctness of KnownZeros and KnownOnes
  void verify() const {
<<<<<<< HEAD
    assert(KnownZeros.getBitWidth() == KnownOnes.getBitWidth() && "BitWidth not matches!");
    assert(!(KnownZeros & KnownOnes) && "BitMasks conflicts!");
  }

  bool isCompatibleWith(const SIRBitMask &Mask) {
=======
    assert(KnownZeros.getBitWidth() == KnownOnes.getBitWidth() &&
           KnownZeros.getBitWidth() == KnownSames.getBitWidth()
           && "BitWidth not matches!");
    assert(!(KnownZeros & KnownOnes) && "BitMasks conflicts!");
  }

  bool isCompatibleWith(const BitMask &Mask) {
>>>>>>> 34439dd0
    return getMaskWidth() == Mask.getMaskWidth() &&
           !(KnownOnes & Mask.KnownZeros) && !(KnownZeros & Mask.KnownOnes);
  }

<<<<<<< HEAD
  // Set bit of KnownZeros and KnownOnes
  void setKnownZeroAt(unsigned i) {
    KnownZeros.setBit(i);
    KnownOnes.clearBit(i);
=======
  // Set bit of KnownZeros, KnownOnes and KnownSigns
  void setKnownZeroAt(unsigned i) {
    KnownZeros.setBit(i);
    KnownOnes.clearBit(i);
    KnownSames.clearBit(i);
>>>>>>> 34439dd0
    verify();
  }
  void setKnownOneAt(unsigned i) {
    KnownOnes.setBit(i);
    KnownZeros.clearBit(i);
<<<<<<< HEAD
    verify();
  }

  void mergeKnownByOr(const SIRBitMask &Mask) {
=======
    KnownSames.clearBit(i);
    verify();
  }
  void setKnownSignAt(unsigned i) {
    KnownSames.setBit(i);
    verify();
  }

  void mergeKnownByOr(const BitMask &Mask) {
>>>>>>> 34439dd0
    assert(isCompatibleWith(Mask) && "BitMask conflicts!");

    KnownZeros |= Mask.KnownZeros;
    KnownOnes |= Mask.KnownOnes;
<<<<<<< HEAD
    verify();
  }
  void mergeKnownByAnd(const SIRBitMask &Mask) {
    assert(isCompatibleWith(Mask) && "BitMask conflicts!");

    KnownZeros &= Mask.KnownZeros;
    KnownOnes &= Mask.KnownOnes;
    verify();
  }

  // Bit extraction of BitMasks.
  APInt getBitExtraction(const APInt &OriginMask,
                         unsigned UB, unsigned LB) const {
    if (UB != OriginMask.getBitWidth() || LB != 0)
      return OriginMask.lshr(LB).sextOrTrunc(UB - LB);

    return OriginMask;
  }

  // Shift left and fill the lower bits with zeros.
  SIRBitMask shl(unsigned i) {
    APInt PaddingZeros = APInt::getLowBitsSet(getMaskWidth(), i);

    return SIRBitMask(KnownZeros.shl(i) | PaddingZeros, KnownOnes.shl(i));
  }
  // Logic shift right and fill the higher bits with zeros.
  SIRBitMask lshr(unsigned i) {
    APInt PaddingZeros = APInt::getHighBitsSet(getMaskWidth(), i);

    return SIRBitMask(KnownZeros.lshr(i) | PaddingZeros, KnownOnes.lshr(i));
  }
  // Arithmetic shift right and fill the higher bits with sign bit. However,
  // this can only be down when it is known.
  SIRBitMask ashr(unsigned i) {
    return SIRBitMask(KnownZeros.ashr(i), KnownOnes.ashr(i));
  }
  // Extend the width of mask
  SIRBitMask extend(unsigned BitWidth) {
    return SIRBitMask(KnownZeros.zextOrSelf(BitWidth), KnownOnes.zextOrSelf(BitWidth));
=======
    KnownSames |= Mask.KnownSames;
    verify();
  }
  void mergeKnownByAnd(const BitMask &Mask) {
    assert(this->getMaskWidth() == Mask.getMaskWidth() && "BitWidth not matches!");

    KnownZeros &= Mask.KnownZeros;
    KnownOnes &= Mask.KnownOnes;
    KnownSames &= Mask.KnownSames;
    verify();
  }

  // Bit extraction of BitMask's APInt value.
  APInt getBitExtraction(const APInt &OriginMaskAPInt,
                         unsigned UB, unsigned LB) const {
    if (UB != OriginMaskAPInt.getBitWidth() || LB != 0)
      return OriginMaskAPInt.lshr(LB).sextOrTrunc(UB - LB);

    return OriginMaskAPInt;
  }

  // Shift left and fill the lower bits with zeros.
  BitMask shl(unsigned i) {
    APInt PaddingZeros = APInt::getLowBitsSet(getMaskWidth(), i);

    return BitMask(KnownZeros.shl(i) | PaddingZeros, KnownOnes.shl(i), KnownSames.shl(i));
  }
  // Logic shift right and fill the higher bits with zeros.
  BitMask lshr(unsigned i) {
    APInt PaddingZeros = APInt::getHighBitsSet(getMaskWidth(), i);

    return BitMask(KnownZeros.lshr(i) | PaddingZeros, KnownOnes.lshr(i), KnownSames.lshr(i));
  }
  // Arithmetic shift right and fill the higher bits with sign bit. However,
  // this can only be down when it is known.
  BitMask ashr(unsigned i) {
    return BitMask(KnownZeros.ashr(i), KnownOnes.ashr(i), KnownSames.ashr(i));
  }
  // Extend the width of mask
  BitMask extend(unsigned BitWidth) {
    return BitMask(KnownZeros.zextOrSelf(BitWidth), KnownOnes.zextOrSelf(BitWidth), KnownSames.zextOrSelf(BitWidth));
>>>>>>> 34439dd0
  }

#define CREATEBITACCESSORS(WHAT, VALUE) \
  APInt getKnown##WHAT##s() const { return VALUE; } \
  APInt getKnown##WHAT##s(unsigned UB, unsigned LB = 0) const { \
    return getBitExtraction(getKnown##WHAT##s(), UB, LB); \
  } \
  unsigned getNumKnown##WHAT##s() const { \
    return getKnown##WHAT##s().countPopulation(); \
  } \
  unsigned getNumKnown##WHAT##s(unsigned UB, unsigned LB = 0) const { \
    return getKnown##WHAT##s(UB, LB).countPopulation(); \
  } \
  bool is##WHAT##KnownAt(unsigned N) const { \
    return get##Known##WHAT##s()[N]; \
  } \
  bool isAll##WHAT##Known() const { \
    return get##Known##WHAT##s().isAllOnesValue(); \
  } \
  bool isAll##WHAT##Known(unsigned UB, unsigned LB = 0) const { \
    return getBitExtraction(get##Known##WHAT##s(), UB, LB).isAllOnesValue(); \
  } \
  bool hasAny##WHAT##Known() const { \
    return get##Known##WHAT##s().getBoolValue(); \
  } \
  bool hasAny##WHAT##Known(unsigned UB, unsigned LB = 0) const { \
    return getBitExtraction(get##Known##WHAT##s(), UB, LB).getBoolValue(); \
  }

  CREATEBITACCESSORS(One, KnownOnes)
  CREATEBITACCESSORS(Zero, KnownZeros)
<<<<<<< HEAD
  CREATEBITACCESSORS(Bit, KnownOnes | KnownZeros)
  CREATEBITACCESSORS(Value, (KnownOnes & ~KnownZeros))

  // Mask evaluation function.
  SIRBitMask evaluateAnd(SIRBitMask LHS, SIRBitMask RHS);
  SIRBitMask evaluateOr(SIRBitMask LHS, SIRBitMask RHS);
  SIRBitMask evaluateNot(SIRBitMask Mask);
  SIRBitMask evaluateXor(SIRBitMask LHS, SIRBitMask RHS);
  SIRBitMask evaluateRand(SIRBitMask Mask);
  SIRBitMask evaluateRxor(SIRBitMask Mask);
  SIRBitMask evaluateBitCat(SIRBitMask LHS, SIRBitMask RHS);
  SIRBitMask evaluateBitExtract(SIRBitMask Mask, unsigned UB, unsigned LB);
  SIRBitMask evaluateBitRepeat(SIRBitMask Mask, unsigned RepeatTimes);
  SIRBitMask evaluateAdd(SIRBitMask LHS, SIRBitMask RHS);
  SIRBitMask evaluateAddc(SIRBitMask LHS, SIRBitMask RHS, SIRBitMask Carry);
  SIRBitMask evaluateMul(SIRBitMask LHS, SIRBitMask RHS);
  SIRBitMask evaluateShl(SIRBitMask LHS, SIRBitMask RHS);
  SIRBitMask evaluateLshr(SIRBitMask LHS, SIRBitMask RHS);
  SIRBitMask evaluateAshr(SIRBitMask LHS, SIRBitMask RHS);
  SIRBitMask evaluateUgt(SIRBitMask LHS, SIRBitMask RHS);
  SIRBitMask evaluateSgt(SIRBitMask LHS, SIRBitMask RHS);

  void evaluateMask(Instruction *Inst, SIR *SM, DataLayout *TD);

  void print(raw_ostream &Output);
=======
  CREATEBITACCESSORS(Same, KnownSames)
  CREATEBITACCESSORS(Bit, KnownOnes | KnownZeros)
  CREATEBITACCESSORS(Value, (KnownOnes & ~KnownZeros))

  unsigned countLeadingZeros() {
    unsigned LeadingZeros = 0;
    unsigned MaskWidth = getMaskWidth();

    for (unsigned i = 0; i < MaskWidth; ++i) {
      if (isZeroKnownAt(MaskWidth - 1 - i))
        ++LeadingZeros;
      else
        break;
    }

    return LeadingZeros;
  }
  unsigned countTrailingZeros() {
    unsigned TrailingZeros = 0;
    unsigned MaskWidth = getMaskWidth();

    for (unsigned i = 0; i < MaskWidth; ++i) {
      if (isZeroKnownAt(i))
        ++TrailingZeros;
      else
        break;
    }

    return TrailingZeros;
  }
  unsigned countLeadingOnes() {
    unsigned LeadingOnes = 0;
    unsigned MaskWidth = getMaskWidth();

    for (unsigned i = 0; i < MaskWidth; ++i) {
      if (isOneKnownAt(MaskWidth - 1 - i))
        ++LeadingOnes;
      else
        break;
    }

    return LeadingOnes;
  }
  unsigned countTrailingOnes() {
    unsigned TrailingOnes = 0;
    unsigned MaskWidth = getMaskWidth();

    for (unsigned i = 0; i < MaskWidth; ++i) {
      if (isOneKnownAt(i))
        ++TrailingOnes;
      else
        break;
    }

    return TrailingOnes;
  }
  unsigned countLeadingSigns() {
    unsigned LeadingSigns = 0;
    unsigned MaskWidth = getMaskWidth();

    for (unsigned i = 0; i < MaskWidth; ++i) {
      if (isSameKnownAt(MaskWidth - 1 - i))
        ++LeadingSigns;
      else
        break;
    }

    return LeadingSigns;
  }

  void print(raw_ostream &Output) {
    unsigned BitWidth = getMaskWidth();
    for (unsigned i = 0; i < BitWidth; ++i) {
      if (KnownZeros[BitWidth - 1 - i] == 1)
        Output << 0;
      else if (KnownOnes[BitWidth - 1 - i] == 1)
        Output << 1;
      else if (KnownSames[BitWidth - 1 -i] == 1)
        Output << 's';
      else
        Output << 'x';
    }
  }
};

struct SMGNode : public ilist_node<SMGNode> {
public:
  struct EdgePtr {
  private:
    SMGNode *Node;
    float Distance;

  public:
    EdgePtr(SMGNode *Node, float Distance) : Node(Node), Distance(Distance) {}

    operator SMGNode *() const { return Node; }
    SMGNode *operator->() const { return Node; }

    float getDistance() const { return Distance; }
  };

  typedef SmallVector<EdgePtr, 4> ChildVecTy;
  typedef ChildVecTy::iterator child_iterator;
  typedef ChildVecTy::const_iterator const_child_iterator;

  typedef SmallVector<EdgePtr, 4> ParentVecTy;
  typedef ParentVecTy::iterator parent_iterator;
  typedef ParentVecTy::const_iterator const_parent_iterator;

private:
  Value *Node;

  ChildVecTy Childs;
  ParentVecTy Parents;

public:
  // Construction for ilist node.
  SMGNode() : Node(0) {}
  // Construction for normal node.
  SMGNode(Value *V) : Node(V) {}

  Value *getValue() const { return Node; }

  // Childs.
  child_iterator child_begin() { return Childs.begin(); }
  const_child_iterator child_begin() const { return Childs.begin(); }
  child_iterator child_end() { return Childs.end(); }
  const_child_iterator child_end() const { return Childs.end(); }
  bool child_empty() const { return Childs.empty(); }
  unsigned child_size() const { return Childs.size(); }

  // Parents.
  parent_iterator parent_begin() { return Parents.begin(); }
  parent_iterator parent_end() { return Parents.end(); }
  const_parent_iterator parent_begin() const { return Parents.begin(); }
  const_parent_iterator parent_end() const { return Parents.end(); }
  bool parent_empty() const { return Parents.empty(); }
  unsigned parent_size() const { return Parents.size(); }

  bool hasChildNode(SMGNode *ChildNode) {
    for (const_child_iterator I = child_begin(), E = child_end(); I != E; ++I)
      if (ChildNode == EdgePtr(*I))
        return true;

    return false;
  }

  void addChildNode(SMGNode *ChildNode, float delay) {
    assert(!hasChildNode(ChildNode) && "Add same child twice!");

    ChildNode->Parents.push_back(EdgePtr(this, delay));
    Childs.push_back(EdgePtr(ChildNode, delay));
  }
};

template<> struct GraphTraits<SMGNode *> {
  typedef SMGNode NodeType;
  typedef NodeType::child_iterator ChildIteratorType;
  static NodeType *getEntryNode(NodeType* N) { return N; }
  static inline ChildIteratorType child_begin(NodeType *N) {
    return N->child_begin();
  }
  static inline ChildIteratorType child_end(NodeType *N) {
    return N->child_end();
  }
};

template<> struct GraphTraits<const SMGNode *> {
  typedef SMGNode NodeType;
  typedef NodeType::const_child_iterator ChildIteratorType;
  static NodeType *getEntryNode(NodeType* N) { return N; }
  static inline ChildIteratorType child_begin(NodeType *N) {
    return N->child_begin();
  }
  static inline ChildIteratorType child_end(NodeType *N) {
    return N->child_end();
  }
>>>>>>> 34439dd0
};

// Represent the registers in the Verilog.
class SIRRegister : public ilist_node<SIRRegister> {
public:
  enum SIRRegisterTypes {
    General,            // Common registers which hold data for data-path.
    PHI,                // Register hold value in PHINode.
    SlotReg,            // Register for slot.
    Pipeline,           // Register for pipeline of data-path.
    FUInput,						// Input register for FUnits like memory bank.
    FUOutput,           // Output register for FUnits like memory bank.
    OutPort,            // Register for OutPort of module.
  };

private:
  SIRRegisterTypes T;
  const uint64_t InitVal;
  BasicBlock *ParentBB;
  Value *LLVMValue;

  /// Each register contains a corresponding Mux to holds
  /// all assignment to it.
  typedef std::vector<Value *> FaninVector;
  FaninVector Fanins;

  typedef std::vector<Value *> FaninGuardVector;
  FaninGuardVector FaninGuards;

  // Also remember the slot of assignment.
  typedef std::vector<SIRSlot *> FaninSlotVector;
  FaninSlotVector FaninSlots;

  // After RegisterSynthesis, all assignments will be
  // synthesized into forms below:
  // RegVal = (Fanin1 & Guard1) | (Fanin2 & Guard2)...
  Value *RegVal;

  // When the RegGuard is true, the RegVal can be
  // assign to the register. After RegisterSynthesis,
  // all assignments will be synthesized into forms
  // below:
  // RegGuard = Guard1 | Guard2...
  Value *RegGuard;

  std::string Name;
  unsigned BitWidth;

public:
  // Construction for normal node & ilist node.
  SIRRegister(std::string Name = "", unsigned BitWidth = 0,
              uint64_t InitVal = 0, BasicBlock *ParentBB = NULL,
              SIRRegisterTypes T = SIRRegister::General,
              Value *LLVMValue = 0)
    : Name(Name), BitWidth(BitWidth), ParentBB(ParentBB),
    InitVal(InitVal), T(T), LLVMValue(LLVMValue) {}

  typedef FaninVector::const_iterator const_iterator;
  const_iterator fanin_begin() const { return Fanins.begin(); }
  const_iterator fanin_end() const { return Fanins.end(); }
  typedef FaninVector::iterator iterator;
  iterator fanin_begin() { return Fanins.begin(); }
  iterator fanin_end() { return Fanins.end(); }
  unsigned fanin_size() const { return Fanins.size(); }
  bool fanin_empty() const { return Fanins.empty(); }

  typedef FaninGuardVector::const_iterator const_guard_iterator;
  const_guard_iterator guard_begin() const { return FaninGuards.begin(); }
  const_guard_iterator guard_end() const { return FaninGuards.end(); }
  typedef FaninGuardVector::iterator guard_iterator;
  guard_iterator guard_begin() { return FaninGuards.begin(); }
  guard_iterator guard_end() { return FaninGuards.end(); }
  unsigned guard_size() const { return FaninGuards.size(); }
  bool guard_empty() const { return FaninGuards.empty(); }

  typedef FaninSlotVector::const_iterator const_faninslots_iterator;
  const_faninslots_iterator faninslots_begin() const { return FaninSlots.begin(); }
  const_faninslots_iterator faninslots_end() const { return FaninSlots.end(); }
  typedef FaninSlotVector::iterator faninslots_iterator;
  faninslots_iterator faninslots_begin() { return FaninSlots.begin(); }
  faninslots_iterator faninslots_end() { return FaninSlots.end(); }

  void setLLVMValue(Value *V) { LLVMValue = V; }
  Value *getLLVMValue() const { return LLVMValue; }

  void setRegName(std::string N) { Name = N; }

  void setParentBB(BasicBlock *BB) { ParentBB = BB; }
  BasicBlock *getParentBB() const { return ParentBB; }

  bool isGeneral() { return T == SIRRegister::General; }
  bool isPHI() { return T == SIRRegister::PHI; }
  bool isSlot() { return T == SIRRegister::SlotReg; }
  bool isPipeline() { return T == SIRRegister::Pipeline; }
  bool isOutPort() { return T == SIRRegister::OutPort; }
  bool isFUInput() { return T == SIRRegister::FUInput; }
  bool isFUOutput() { return T == SIRRegister::FUOutput; }
  bool isFUInOut() { return isFUInput() || isFUOutput(); }

  std::string getName() const { return Name; }
  unsigned getBitWidth() const { return BitWidth; }
  const uint64_t getInitVal() const { return InitVal; }
  SIRRegisterTypes getRegisterType() const { return T; }
  Value *getRegVal() const { return RegVal; }
  Value *getRegGuard() const { return RegGuard; }
  void addAssignment(Value *Fanin, Value *FaninGuard);
  void addAssignment(Value *Fanin, Value *FaninGuard, SIRSlot *S);
  void setMux(Value *V, Value *G) {
    RegVal = V; RegGuard = G;

    // Set the real operands to this register assign instruction.
    IntrinsicInst *II = dyn_cast<IntrinsicInst>(getLLVMValue());
    if (II && II->getIntrinsicID() == Intrinsic::shang_reg_assign) {
      Value *RegSrcVal = II->getOperand(0);
      Value *RegGuardVal = II->getOperand(1);
      if (RegSrcVal != RegVal) {
        II->setOperand(0, RegVal);
      }
      if (RegGuardVal != RegGuard)
        II->setOperand(1, RegGuard);
    }
  }
  void dropMux() {
    RegVal = NULL; RegGuard = NULL;

    Fanins.clear();
    FaninGuards.clear();
    FaninSlots.clear();

    assert(Fanins.size() == 0 && "Fanins not cleared!");
    assert(FaninGuards.size() == 0 && "FaininGuards not cleared!");
    assert(FaninSlots.size() == 0 && "FaninSlots not cleared!");
  }
  bool isSynthesized() { return (RegVal != NULL); }

  // Declare the register and assign the initial value.
  void printDecl(raw_ostream &OS) const;
  // Declare the register as Ports of the module.
  // This method is only called in Co-Simulation.
  void printVirtualPortDecl(raw_ostream &OS, bool IsInput) const;
};

// Represent the ports in the Verilog.
class SIRPort {
public:
  enum SIRPortTypes {
    Clk,
    Rst,
    Start,
    ArgPort,
    InPort = ArgPort,
    Finish,
    RetPort,
    OutPort = RetPort
  };

private:
  unsigned BitWidth;
  const std::string Name;
  SIRPortTypes T;

public:
  SIRPort(SIRPortTypes T, unsigned BitWidth, const std::string Name)
    : T(T), BitWidth(BitWidth), Name(Name) {}
  ~SIRPort();

  const std::string getName() const { return Name; }
  unsigned getBitWidth() const { return BitWidth; }
  SIRPortTypes getPortType() const { return T; }
  bool isInput() const { return T <= InPort; }

  // Print the port
  void printDecl(raw_ostream &OS) const;
};

// Represent the In-Port in Verilog.
class SIRInPort : public SIRPort {
private:
  Argument *V;

public:
  SIRInPort(SIRPort::SIRPortTypes T, unsigned BitWidth,
            const std::string Name, LLVMContext &C)
    : SIRPort(T, BitWidth, Name) {
    // Hack: Do we need to provide the ParentFunction to it?
    V = new Argument(Type::getInt1Ty(C), Name);
  };

  Value *getValue() { return V; }

  // Methods for support type inquiry through isa, cast, and dyn_cast.
  static inline bool classof(const SIRInPort *A) { return true; }
  static inline bool classof(const SIRPort *A) {
    return (A->isInput());
  }
};

// Represent the Out-Port in Verilog.
class SIROutPort : public SIRPort {
private:
  SIRRegister *Reg;

public:
  SIROutPort(SIRPort::SIRPortTypes T, SIRRegister *Reg, 
             unsigned BitWidth, const std::string Name)
    : Reg(Reg), SIRPort(T, BitWidth, Name){}

  SIRRegister *getRegister() const { return Reg; }

  // Methods for support type inquiry through isa, cast, and dyn_cast.
  static inline bool classof(const SIROutPort *A) { return true; }
  static inline bool classof(const SIRPort *A) {
    return !(A->isInput());
  }
};
}

namespace llvm {
class DFGNode : public ilist_node<DFGNode> {
public:
  enum NodeType {
    /// Virtual node as Entry & Exit
    Entry,
    Exit,
    /// the argument of design
    Argument,
    /// the constant values
    ConstantInt,
    GlobalVal,
    UndefVal,
    /// normal datapath value type
    Add,
    Mul,
    Div,
    LShr,
    AShr,
    Shl,
    Not,
    And,
    Or,
    Xor,
    RAnd,
    GT,
    LT,
    EQ,
    NE,
    BitExtract,
    BitCat,
    BitRepeat,
    BitManipulate,
    TypeConversion,
    Ret,
    /// special datapath value type
    CompressorTree,
    LogicOperationChain,
    /// sequential value type
    Register,
    /// invalid
    InValid,
  };

private:
  // Index
  unsigned Idx;
  // Name
  std::string Name;
  // Corresponding llvm value in IR.
  Value *Val;
  // Corresponding basic block in IR.
  BasicBlock *ParentBB;
  // Node type.
  NodeType Ty;
  // BitWidth
  unsigned BitWidth;

  // Child nodes & Parent nodes.
  std::set<DFGNode *> Childs;
  std::set<DFGNode *> Parents;

public:
  // Construction for ilist node.
  DFGNode() : Idx(NULL), Name(""), Val(NULL), Ty(InValid), BitWidth(0) {}
  // Construction for normal node.
  DFGNode(unsigned Idx, std::string Name, Value *V, BasicBlock *BB,
          NodeType Ty, unsigned BitWidth)
    : Idx(Idx), Name(Name), Val(V), ParentBB(BB), Ty(Ty), BitWidth(BitWidth) {
    if (V)
      assert(!isa<Function>(V) && "Unexpected value type!");
  }

  unsigned getIdx() const { return Idx; }
  std::string getName() const { return Name; }
  Value *getValue() const { return Val; }
  BasicBlock *getParentBB() const { return ParentBB; }
  NodeType getType() const { return Ty; }
  unsigned getBitWidth() const { return BitWidth; }

  bool isEntryOrExit() const {
    return Ty == Entry || Ty == Exit;
  }
  bool isSequentialNode() const {
    return Ty == Register || Ty == GlobalVal;
  }

  typedef std::set<DFGNode *>::iterator iterator;
  typedef std::set<DFGNode *>::const_iterator const_iterator;

  // Childs.  
  iterator child_begin() { return Childs.begin(); }
  const_iterator child_begin() const { return Childs.begin(); }
  iterator child_end() { return Childs.end(); }
  const_iterator child_end() const { return Childs.end(); }
  bool child_empty() const { return Childs.empty(); }
  unsigned child_size() const { return Childs.size(); }

  // Parents.
  iterator parent_begin() { return Parents.begin(); }
  const_iterator parent_begin() const { return Parents.begin(); }
  iterator parent_end() { return Parents.end(); }
  const_iterator parent_end() const { return Parents.end(); }
  bool parent_empty() const { return Parents.empty(); }
  virtual unsigned parent_size() const {
    llvm_unreachable("Should be implemented in derived class!");
  };

  bool hasChildNode(DFGNode *ChildNode) const {
    return Childs.count(ChildNode);
  }
  bool hasParentNode(DFGNode *ParentNode) const {
    return Parents.count(ParentNode);
  }

  virtual void addParentNode(DFGNode *ParentNode) {
    assert(!Parents.count(ParentNode) && "Already exists!");
    assert(!ParentNode->Childs.count(this) && "Already exists!");

    ParentNode->Childs.insert(this);
    Parents.insert(ParentNode);
  }
  virtual void removeParentNode(DFGNode *ParentNode) {
    assert(Parents.count(ParentNode) && "Do not exists!");
    assert(ParentNode->Childs.count(this) && "Do not exists!");

    ParentNode->Childs.erase(this);
    Parents.erase(ParentNode);
  }
};

class ConstantIntDFGNode : public DFGNode {
private:
  uint64_t Val;

public:
  ConstantIntDFGNode(unsigned Idx, std::string Name, uint64_t Val, unsigned BitWidth)
    : DFGNode(Idx, Name, NULL, NULL, DFGNode::ConstantInt, BitWidth), Val(Val) {}

  uint64_t getIntValue() { return Val; }

  /// Methods for support type inquiry through isa, cast, and dyn_cast;
  static inline bool classof(const ConstantIntDFGNode *CINode) { return true; }
  static inline bool classof(const DFGNode *Node) {
    DFGNode::NodeType Ty = Node->getType();

    return Ty == DFGNode::ConstantInt;
  }
};

class CommutativeDFGNode : public DFGNode {
private:
  // Repeat times of parent node.
  std::map<DFGNode *, unsigned> NumOfParentNode;

public:
  CommutativeDFGNode(unsigned Idx, std::string Name, Value *V,
                     BasicBlock *BB, NodeType Ty, unsigned BitWidth)
    : DFGNode(Idx, Name, V, BB, Ty, BitWidth) {
    if (V) assert(!isa<Function>(V) && "Unexpected value type!");

    assert(Ty == DFGNode::Add || Ty == DFGNode::Mul || Ty == DFGNode::And ||
           Ty == DFGNode::Not || Ty == DFGNode::Or || Ty == DFGNode::Xor ||
           Ty == DFGNode::RAnd || Ty == DFGNode::EQ || Ty == DFGNode::NE ||
           Ty == DFGNode::TypeConversion || Ty == DFGNode::CompressorTree &&
           "Unexpected node type!");
  }

  unsigned getNumOfParentNode(DFGNode *ParentNode) {
    assert(NumOfParentNode.count(ParentNode) && "Not parent node at all!");

    return NumOfParentNode[ParentNode];
  }

  unsigned parent_size() const {
    unsigned Size = 0;
    for (const_pnnum_iterator PI = pn_begin(), PE = pn_end(); PI != PE; ++PI) {
      Size += PI->second;
    }

    return Size;
  }

  void addParentNode(DFGNode *ParentNode, unsigned Num) {
    // If the parent node already exists, then update the number.
    if (hasParentNode(ParentNode)) {
      assert(NumOfParentNode.count(ParentNode) && "Index not created yet?");

      NumOfParentNode[ParentNode] += Num;
    }
    else {
      DFGNode::addParentNode(ParentNode);

      bool Insert = NumOfParentNode.insert(std::make_pair(ParentNode, Num)).second;
      assert(Insert && "Insert failure!");
    }
  }
  void removeParentNode(DFGNode *ParentNode, unsigned Num) {
    // Update the number.
    assert(NumOfParentNode.count(ParentNode) && "Index not created yet?");
    if (NumOfParentNode[ParentNode] > Num) {
      NumOfParentNode[ParentNode] -= Num;
    }
    else if (NumOfParentNode[ParentNode] == Num) {
      DFGNode::removeParentNode(ParentNode);

      NumOfParentNode.erase(ParentNode);
    }
  }

  typedef std::map<DFGNode *, unsigned>::iterator pnnum_iterator;
  typedef std::map<DFGNode *, unsigned>::const_iterator const_pnnum_iterator;

  pnnum_iterator pn_begin() { return NumOfParentNode.begin(); }
  const_pnnum_iterator pn_begin() const { return NumOfParentNode.begin(); }
  pnnum_iterator pn_end() { return NumOfParentNode.end(); }
  const_pnnum_iterator pn_end() const { return NumOfParentNode.end(); }

  /// Methods for support type inquiry through isa, cast, and dyn_cast;
  static inline bool classof(const CommutativeDFGNode *CNode) { return true; }
  static inline bool classof(const DFGNode *Node) {
    DFGNode::NodeType Ty = Node->getType();

    return Ty == DFGNode::Add || Ty == DFGNode::Mul || Ty == DFGNode::And ||
           Ty == DFGNode::Not || Ty == DFGNode::Or || Ty == DFGNode::Xor ||
           Ty == DFGNode::RAnd || Ty == DFGNode::EQ || Ty == DFGNode::NE ||
           Ty == DFGNode::TypeConversion || Ty == DFGNode::CompressorTree;
  }
};

class NonCommutativeDFGNode : public DFGNode {
private:
  // Repeat times of parent node.
  std::map<DFGNode *, unsigned> NumOfParentNode;
  // Map of parent nodes order.
  std::map<unsigned, DFGNode *> ParentsIdx;
  std::map<DFGNode *, std::set<unsigned> > MirrorParentsIdx;

public:
  NonCommutativeDFGNode(unsigned Idx, std::string Name, Value *V,
                        BasicBlock *BB, NodeType Ty, unsigned BitWidth)
    : DFGNode(Idx, Name, V, BB, Ty, BitWidth) {
    if (V) assert(!isa<Function>(V) && "Unexpected value type!");

    assert(Ty == DFGNode::Div || Ty == DFGNode::LShr || Ty == DFGNode::AShr ||
           Ty == DFGNode::Shl || Ty == DFGNode::GT || Ty == DFGNode::LT ||
           Ty == DFGNode::BitExtract || Ty == DFGNode::BitCat ||
           Ty == DFGNode::BitRepeat || Ty == DFGNode::Register &&
           "Unexpected node type!");
  }

  unsigned parent_size() const {
    return ParentsIdx.size();
  }

  DFGNode *getParentNode(unsigned Idx) {
    assert(ParentsIdx.count(Idx) && "Not exist!");

    return ParentsIdx[Idx];
  }
  std::set<unsigned> getParentIdx(DFGNode *ParentNode) {
    assert(MirrorParentsIdx.count(ParentNode) && "Not exist");

    return MirrorParentsIdx[ParentNode];
  }

  void addParentNode(DFGNode *ParentNode, unsigned ParentIdx) {
    // If the parent node already exists, then update the number.
    if (hasParentNode(ParentNode)) {
      assert(NumOfParentNode.count(ParentNode) && "Index not created yet?");
      NumOfParentNode[ParentNode] += 1;

      assert(MirrorParentsIdx.count(ParentNode) && "Index not created yet?");
      bool LocalInsert = MirrorParentsIdx[ParentNode].insert(ParentIdx).second;
      assert(LocalInsert && "Insert failure!");
    }
    else {
      DFGNode::addParentNode(ParentNode);

      bool LocalInsert0 = NumOfParentNode.insert(std::make_pair(ParentNode, 1)).second;
      assert(LocalInsert0 && "Insert failure!");

      std::set<unsigned> IdxList;
      IdxList.insert(ParentIdx);
      bool LocalInsert1 = MirrorParentsIdx.insert(std::make_pair(ParentNode, IdxList)).second;
      assert(LocalInsert1 && "Insert failure!");
    }

    bool Insert = ParentsIdx.insert(std::make_pair(ParentIdx, ParentNode)).second;
    assert(Insert && "Insert failure!");
  }
  void removeParentNode(DFGNode *ParentNode, unsigned Idx) {
    // Update the number.
    assert(NumOfParentNode.count(ParentNode) && "Index not created yet?");
    if (NumOfParentNode[ParentNode] > 1) {
      NumOfParentNode[ParentNode] -= 1;

      assert(MirrorParentsIdx.count(ParentNode) && "Not exists!");
      MirrorParentsIdx[ParentNode].erase(Idx);
    }
    else if (NumOfParentNode[ParentNode] == 1) {
      DFGNode::removeParentNode(ParentNode);

      NumOfParentNode.erase(ParentNode);

      assert(MirrorParentsIdx.count(ParentNode) && "Not exists!");
      assert(MirrorParentsIdx[ParentNode].size() == 1 && "Unexpected size!");
      MirrorParentsIdx.erase(ParentNode);
    }

    assert(ParentsIdx.count(Idx) && "Not exists!");
    ParentsIdx.erase(Idx);
  }

  /// Methods for support type inquiry through isa, cast, and dyn_cast;
  static inline bool classof(const NonCommutativeDFGNode *CNode) { return true; }
  static inline bool classof(const DFGNode *Node) {
    DFGNode::NodeType Ty = Node->getType();

    return Ty == DFGNode::Div || Ty == DFGNode::LShr || Ty == DFGNode::AShr ||
           Ty == DFGNode::Shl || Ty == DFGNode::GT || Ty == DFGNode::LT ||
           Ty == DFGNode::BitExtract || Ty == DFGNode::BitCat ||
           Ty == DFGNode::BitRepeat || Ty == DFGNode::Register;
  }
};

template<> struct GraphTraits<DFGNode *> {
  typedef DFGNode NodeType;
  typedef NodeType::iterator ChildIteratorType;
  static NodeType *getEntryNode(NodeType* N) { return N; }
  static inline ChildIteratorType child_begin(NodeType *N) {
    return N->child_begin();
  }
  static inline ChildIteratorType child_end(NodeType *N) {
    return N->child_end();
  }
};

template<> struct GraphTraits<const DFGNode *> {
  typedef DFGNode NodeType;
  typedef NodeType::const_iterator ChildIteratorType;
  static NodeType *getEntryNode(NodeType* N) { return N; }
  static inline ChildIteratorType child_begin(NodeType *N) {
    return N->child_begin();
  }
  static inline ChildIteratorType child_end(NodeType *N) {
    return N->child_end();
  }
};

class DataFlowGraph {
public:
  typedef iplist<DFGNode> DFGNodeListTy;
  typedef std::pair<std::vector<DFGNode *>,
                    std::vector<DFGNode *> > OperationsAndOperandsTy;
  typedef std::map<DFGNode *, OperationsAndOperandsTy> LOCType;

private:
  SIR *SM;

  // Index the Entry and Exit node.
  DFGNode *Entry;
  DFGNode *Exit;

  // The list of all nodes in DFG.
  DFGNodeListTy DFGNodeList;
  // The logic operation chains
  LOCType LOC;
  // The map between Root and the LOC DFG node we creat
  std::map<DFGNode *, DFGNode *> RootOfLOC;

  std::map<DFGNode *, DFGNode *> ReplacedNodes;

public:
  DataFlowGraph(SIR *SM) : SM(SM) {
    // Create the entry SU.
    this->Entry = new DFGNode(0, "Entry", NULL, NULL, DFGNode::Entry, 0);
    DFGNodeList.push_back(Entry);
    // Create the exit SU.
    this->Exit = new DFGNode(UINT_MAX, "Exit", NULL, NULL, DFGNode::Exit, 0);
    DFGNodeList.push_back(Exit);
  }

  unsigned size() const { return DFGNodeList.size(); }
  DFGNode *getEntry() { return Entry; }
  const DFGNode *getEntry() const { return Entry; }

  DFGNode *getExit() { return Exit; }
  const DFGNode *getExit() const { return Exit; }

  // Sort the DFG nodes in topological order.
  void toposortCone(DFGNode *Root, std::set<DFGNode *> &Visited);
  void topologicalSortNodes();

  DFGNode *createDFGNode(std::string Name, Value *Val, BasicBlock *BB,
                         DFGNode::NodeType Ty, unsigned BitWidth);

  DFGNode *createDataPathNode(Instruction *Inst, unsigned BitWidth);
  DFGNode *createConstantIntNode(uint64_t Val, unsigned BitWidth);
  DFGNode *createConstantIntNode(ConstantInt *CI, unsigned BitWidth);
  DFGNode *createGlobalValueNode(GlobalValue *GV, unsigned BitWidth);
  DFGNode *createUndefValueNode(UndefValue *UV, unsigned BitWidth);
  DFGNode *createArgumentNode(Argument *Arg, unsigned BitWidth);
  DFGNode *createSequentialNode(Value *Val, unsigned BitWidth);

  void createDependency(DFGNode *From, DFGNode *To, unsigned Idx);

  std::vector<DFGNode *> getOperationsOfLOC(DFGNode *RootNode) {
    assert(LOC.count(RootNode) && "LOC not existed!");

    return LOC[RootNode].first;
  }
  std::vector<DFGNode *> getOperandsOfLOC(DFGNode *RootNode) {
    assert(LOC.count(RootNode) && "LOC not existed!");

    return LOC[RootNode].second;
  }
  void indexLOC(DFGNode *RootNode, std::vector<DFGNode *> Operations,
                std::vector<DFGNode *> Operands) {
    assert(!LOC.count(RootNode) && "Already existed!");

    LOC.insert(std::make_pair(RootNode, std::make_pair(Operations, Operands)));
  }

  bool hasLOCNode(DFGNode *RootNode) {
    return RootOfLOC.count(RootNode);
  }
  DFGNode *getLOCNode(DFGNode *RootNode) {
    assert(RootOfLOC.count(RootNode) && "Not existed!");

    return RootOfLOC[RootNode];
  }
  void indexRootOfLOC(DFGNode *RootNode, DFGNode *LOCNode) {
    assert(!RootOfLOC.count(RootNode) && "Already existed!");

    RootOfLOC.insert(std::make_pair(RootNode, LOCNode));
  }

  bool hasReplaceNode(DFGNode *OriginNode) {
    return ReplacedNodes.count(OriginNode);
  }
  DFGNode *getReplaceNode(DFGNode *OriginNode) {
    assert(ReplacedNodes.count(OriginNode) && "Not existed!");

    return ReplacedNodes[OriginNode];
  }
  void indexReplaceNode(DFGNode *OriginNode, DFGNode *ReplaceNode) {
    assert(!ReplacedNodes.count(OriginNode) && "Already existed!");

    ReplacedNodes.insert(std::make_pair(OriginNode, ReplaceNode));
  }

  typedef DFGNodeListTy::iterator node_iterator;
  typedef DFGNodeListTy::const_iterator const_node_iterator;

  node_iterator begin() { return DFGNodeList.begin(); }
  node_iterator end() { return DFGNodeList.end(); }

  const_node_iterator begin() const { return DFGNodeList.begin(); }
  const_node_iterator end() const { return DFGNodeList.end(); }

  typedef LOCType::iterator loc_iterator;
  typedef LOCType::const_iterator const_loc_iterator;

  loc_iterator loc_begin() { return LOC.begin(); }
  loc_iterator loc_end() { return LOC.end(); }

  const_loc_iterator loc_begin() const { return LOC.begin(); }
  const_loc_iterator loc_end() const { return LOC.end(); }
};
}

namespace llvm {
class SIRSubModuleBase : public ilist_node<SIRSubModuleBase> {
public:
  enum Type {
    SubModule,
    MemoryBank
  };

private:
  SmallVector<SIRRegister *, 8> Fanins;
  SmallVector<SIRRegister *, 8> Fanouts;

protected:
  // The Idx of all sub-modules in SIR.
  const unsigned Idx;
  const Type Ty;

  SIRSubModuleBase(Type Ty, unsigned Idx)
    : Ty(Ty), Idx(Idx) {}

public:
  ~SIRSubModuleBase() {}

  void addFanin(SIRRegister *Fanin);
  void addFanout(SIRRegister *Fanout);

  Type getType() const { return Ty; }
  unsigned getNum() const { return Idx; }

  typedef SmallVectorImpl<SIRRegister *>::iterator fanin_iterator;
  fanin_iterator fanin_begin() { return Fanins.begin(); }
  fanin_iterator fanin_end() { return Fanins.end(); }

  typedef SmallVectorImpl<SIRRegister *>::const_iterator const_fanin_iterator;
  const_fanin_iterator fanin_begin() const { return Fanins.begin(); }
  const_fanin_iterator fanin_end()   const { return Fanins.end(); }

  SIRRegister *getFanin(unsigned Idx) const { return Fanins[Idx]; }
  SIRRegister *getFanout(unsigned Idx) const { return Fanouts[Idx]; }
};

class SIRSubModule : public SIRSubModuleBase {
  // Special ports in the sub-module.
  SIRRegister *StartPort, *FinPort, *RetPort;

  // The latency of the sub-module.
  unsigned Latency;

  SIRSubModule(unsigned FUNum)
    : SIRSubModuleBase(SubModule, FUNum), StartPort(0),
    FinPort(0), RetPort(0), Latency(0) {}

public:
  SIRRegister *getStartPort() const { return StartPort; }
  SIRRegister *getFinPort() const { return FinPort; }
  SIRRegister *getRetPort() const { return RetPort; }

  unsigned getLatency() const { return Latency; }
  std::string getPortName(const Twine &PortName) const;

  void printDecl(raw_ostream &OS) const;

};

class SIRMemoryBank : public SIRSubModuleBase {
  const unsigned AddrSize, DataSize;
  const unsigned ReadLatency;
  const bool RequireByteEnable;
  const bool IsReadOnly;
  // For each MemoryBank, we have two input port
  // including Address and WData.
  static const unsigned InputsPerPort = 2;
  // The address of last byte.
  unsigned EndByteAddr;

  // The map between GVs and its offset in memory bank
  typedef std::map<GlobalVariable *, unsigned> BaseAddrMap;
  BaseAddrMap	BaseAddrs;
  // The map between GVs and its OriginalPtrSize
  // for GetElementPtrInst in memory bank
  typedef std::map<GlobalVariable *, unsigned> GVs2PtrSizeMap;
  GVs2PtrSizeMap GVs2PtrSize;

  typedef BaseAddrMap::iterator baseaddrs_iterator;
  typedef BaseAddrMap::const_iterator const_baseaddrs_iterator;

  typedef GVs2PtrSizeMap::iterator gvs2ptrsize_iterator;
  typedef GVs2PtrSizeMap::const_iterator const_gvs2ptrsize_iterator;

public:
  SIRMemoryBank(unsigned BusNum, unsigned AddrSize, unsigned DataSize,
                bool RequireByteEnable, bool IsReadOnly, unsigned ReadLatency);

  unsigned getDataWidth() const { return DataSize; }
  unsigned getAddrWidth() const { return AddrSize; }
  unsigned getReadLatency() const { return ReadLatency; }
  unsigned getEndByteAddr() const { return EndByteAddr; }
  unsigned getByteEnWidth() const { return DataSize / 8; }
  unsigned getByteAddrWidth() const;

  bool requireByteEnable() const { return RequireByteEnable; }
  bool isReadOnly() const { return IsReadOnly; }

  // Signal names of the memory bank.
  std::string getAddrName() const;
  std::string getRDataName() const;
  std::string getWDataName() const;
  std::string getEnableName() const;
  std::string getWriteEnName() const;
  std::string getByteEnName() const;
  std::string getArrayName() const;

  SIRRegister *getAddr() const;
  SIRRegister *getRData() const;
  SIRRegister *getWData() const;
  SIRRegister *getEnable() const;
  SIRRegister *getWriteEn() const;
  SIRRegister *getByteEn() const;

  void addGlobalVariable(GlobalVariable *GV, unsigned SizeInBytes);
  unsigned getOffset(GlobalVariable *GV) const;

  bool indexGV2OriginalPtrSize(GlobalVariable *GV, unsigned PtrSize);
  unsigned lookupPtrSize(GlobalVariable *GV) const {
    const_gvs2ptrsize_iterator at = GVs2PtrSize.find(GV);
    return at == GVs2PtrSize.end() ? 0 : at->second;
  }

  baseaddrs_iterator baseaddrs_begin() { return BaseAddrs.begin(); }
  baseaddrs_iterator baseaddrs_end() { return BaseAddrs.end(); }

  const_baseaddrs_iterator const_baseaddrs_begin() const { return BaseAddrs.begin(); }
  const_baseaddrs_iterator const_baseaddrs_end() const { return BaseAddrs.end(); }

  gvs2ptrsize_iterator gvs2ptrsize_begin() { return GVs2PtrSize.begin(); }
  gvs2ptrsize_iterator gvs2ptrsize_end() { return GVs2PtrSize.end(); }

  const_gvs2ptrsize_iterator const_gvs2ptrsize_begin() const { return GVs2PtrSize.begin(); }
  const_gvs2ptrsize_iterator const_gvs2ptrsize_end() const { return GVs2PtrSize.end(); }

  // Declare all the regs used in memory bank.
  void printDecl(raw_ostream &OS) const;
  // Declare all the regs used in memory bank as Ports of module.
  // This method is only called in Co-Simulation.
  void printVirtualPortDecl(raw_ostream &OS) const;

  /// Methods for support type inquiry through isa, cast, and dyn_cast;
  static inline bool classof(const SIRMemoryBank *SMB) { return true; }
  static inline bool classof(const SIRSubModuleBase *SSMB) {
    return SSMB->getType() == MemoryBank;
  }
};
}

namespace llvm {
// Represent the state in the state-transition graph.
class SIRSlot : public ilist_node<SIRSlot> {
public:
// The types of the edges in the STG, the number representing the timing distance
// of the edge, only the successor edge represents a real state transition
// which have a timing distance of 1.
enum EdgeType {
    Sucessor = 0
};

  // The pointer to successor which is also encoded with the distance and the condition.
struct EdgePtr {
private:
  SIRSlot *S;
  EdgeType Ty;
  Value *Cnd;

  // Hide the function getInt from PointerIntPair.
  void getInt() const { }

public:
  EdgePtr(SIRSlot *S, EdgeType Ty, Value *Cnd)
    : S(S), Ty(Ty), Cnd(Cnd) {}

  operator SIRSlot *() const { return S; }
  SIRSlot *operator->() const { return S; }

  SIRSlot *getSlot() const { return S; }
  EdgeType getType() const { return Ty; }
  unsigned getDistance() const {
    return Ty == Sucessor ? 1 : 0;
  }
  Value *getCnd() const { return Cnd; }
};

  typedef SmallVector<EdgePtr, 4> SuccVecTy;
  typedef SuccVecTy::iterator succ_iterator;
  typedef SuccVecTy::const_iterator const_succ_iterator;

  typedef SmallVector<EdgePtr, 4> PredVecTy;
  typedef PredVecTy::iterator pred_iterator;
  typedef PredVecTy::const_iterator const_pred_iterator;

private:
  BasicBlock *ParentBB;

  // The SeqOps in the current slot
  typedef std::vector<SIRSeqOp *> OpVector;
  OpVector Operations;

  // The link to other slots
  PredVecTy PredSlots;
  SuccVecTy NextSlots;

  SIRRegister *SlotReg;

  // The creating order which is not equal to
  // its real schedule step in FSM.
  unsigned SlotNum;
  // The schedule step in local BB.
  unsigned Step;

public:
  // Construction for ilist node.
  SIRSlot(): SlotNum(0), ParentBB(0), SlotReg(0), Step(0) {}
  // Construction for normal Slot.
  SIRSlot(unsigned SlotNum, BasicBlock *ParentBB,
          Value *SlotGuard, SIRRegister *Reg, unsigned Step)
    : SlotNum(SlotNum), ParentBB(ParentBB), SlotReg(Reg), Step(Step) {}

  unsigned getSlotNum() const { return SlotNum; }
  unsigned getStepInLocalBB() const { return Step; }
  BasicBlock *getParent() const { return ParentBB; }
  SIRRegister *getSlotReg() const { return SlotReg; }
  Value *getGuardValue() const { return getSlotReg()->getLLVMValue(); }

  void resetStep(unsigned S) { Step = S; }

  // If the SrcSlot already has this NextSlot as successor.
  bool hasNextSlot(SIRSlot *NextSlot);

  void addSeqOp(SIRSeqOp *Op) { Operations.push_back(Op); }
  void addSuccSlot(SIRSlot *NextSlot, EdgeType T, Value *Cnd);

  void unlinkSuccs();
  void unlinkSucc(SIRSlot *S);

  typedef OpVector::const_iterator const_op_iterator;
  const_op_iterator op_begin() const { return Operations.begin(); }
  const_op_iterator op_end() const { return Operations.end(); }
  typedef OpVector::iterator op_iterator;
  op_iterator op_begin() { return Operations.begin(); }
  op_iterator op_end() { return Operations.end(); }

  // Successor slots of this slot.
  succ_iterator succ_begin() { return NextSlots.begin(); }
  const_succ_iterator succ_begin() const { return NextSlots.begin(); }
  succ_iterator succ_end() { return NextSlots.end(); }
  const_succ_iterator succ_end() const { return NextSlots.end(); }
  bool succ_empty() const { return NextSlots.empty(); }
  unsigned succ_size() const { return NextSlots.size(); }

  // Predecessor slots of this slot.
  pred_iterator pred_begin() { return PredSlots.begin(); }
  pred_iterator pred_end() { return PredSlots.end(); }
  const_pred_iterator pred_begin() const { return PredSlots.begin(); }
  const_pred_iterator pred_end() const { return PredSlots.end(); }
  unsigned pred_size() const { return PredSlots.size(); }

  // Reset the SlotNum and Name.
  void resetNum(unsigned Num);

  // Functions for debug
  void print(raw_ostream &OS) const;
  void dump() const;
}; 

template<> struct GraphTraits<SIRSlot *> {
  typedef SIRSlot NodeType;
  typedef NodeType::succ_iterator ChildIteratorType;
  static NodeType *getEntryNode(NodeType* N) { return N; }
  static inline ChildIteratorType child_begin(NodeType *N) {
    return N->succ_begin();
  }
  static inline ChildIteratorType child_end(NodeType *N) {
    return N->succ_end();
  }
};

template<> struct GraphTraits<const SIRSlot *> {
  typedef const SIRSlot NodeType;
  typedef NodeType::const_succ_iterator ChildIteratorType;
  static NodeType *getEntryNode(NodeType* N) { return N; }
  static inline ChildIteratorType child_begin(NodeType *N) {
    return N->succ_begin();
  }
  static inline ChildIteratorType child_end(NodeType *N) {
    return N->succ_end();
  }
};

// Represent the assign operation in SIR.
class SIRSeqOp : public ilist_node<SIRSeqOp> {
public:
  enum Type {
    General,
    SlotTransition
  };

private:
  const Type T;
  Value *Src;
  SIRRegister *DstReg;
  Value *Guard;
  SIRSlot *S;

public:
  // Constructors used for the ilist_node.
  SIRSeqOp() : Src(0), DstReg(0), Guard(0), S(0), T(General) {}
  // Default Constructor.
  SIRSeqOp(Value *Src, SIRRegister *DstReg, Value *Guard,
           SIRSlot *S, Type T = General)
    : Src(Src), DstReg(DstReg), Guard(Guard), S(S), T(T) {}

  Value *getLLVMValue() const { return DstReg->getLLVMValue(); }
  Value *getSrc() const { return Src; }
  Value *getGuard() const { return Guard; }
  SIRSlot *getSlot() const { return S; }
  SIRRegister *getDst() const { return DstReg; }
  Type getType() const { return T; }

  bool isSlotTransition() const { return T == SlotTransition; }

  void setSlot(SIRSlot *Slot) { S = Slot; }
  void setSrc(Value *V) { Src = V; }
  void setGuard(Value *V) { Guard = V; }

  // Functions for debug
  void print(raw_ostream &OS) const;
  void dump() const;

  /// Methods for support type inquiry through isa, cast, and dyn_cast:
  static inline bool classof(const SIRSeqOp *SeqOp) { return true; }
  static inline bool classof(const SIRSlotTransition *SST) { return true; }
};

// Represent the state transition in SIR.
// Note that this is also assign operation
// to the SlotReg indeed.
class SIRSlotTransition : public SIRSeqOp {
private:
  SIRSlot *DstSlot;

public:
  // Dirty Hack: the Src Value here should be limited as 1'b1.
  SIRSlotTransition(Value *Src, SIRSlot *SrcSlot, SIRSlot *DstSlot, Value *Cnd)
    : SIRSeqOp(Src, DstSlot->getSlotReg(), Cnd, SrcSlot, SIRSeqOp::SlotTransition),
    DstSlot(DstSlot) {}

  SIRSlot *getSrcSlot() const { return getSlot(); }
  SIRSlot *getDstSlot() const { return DstSlot; }
  Value *getCnd() const { return getGuard(); }

  /// Methods for support type inquiry through isa, cast, and dyn_cast:
  static inline bool classof(const SIRSlotTransition *SST) { return true; }
  static inline bool classof(const SIRSeqOp *SeqOp) {
    return SeqOp->getType() == SlotTransition;
  }
};
}

namespace llvm {
// The module in Shang IR.
class SIR {
public:
  typedef SmallVector<SIRPort *, 8> SIRPortVector;
  typedef SIRPortVector::iterator port_iterator;
  typedef SIRPortVector::const_iterator const_port_iterator;

  typedef ilist<SIRRegister> RegisterList;
  typedef RegisterList::iterator register_iterator;
  typedef RegisterList::const_iterator const_register_iterator;

  typedef SmallVector<SIRSubModuleBase *, 8> SubModuleBaseVector;
  typedef SubModuleBaseVector::iterator submodulebase_iterator;
  typedef SubModuleBaseVector::const_iterator const_submodulebase_iterator;

  typedef SmallVector<Instruction *, 8> DataPathInstVector;
  typedef DataPathInstVector::iterator datapathinst_iterator;
  typedef DataPathInstVector::const_iterator const_datapathinst_iterator;

  typedef ilist<SIRSlot> SlotList;
  typedef SlotList::iterator slot_iterator;
  typedef SlotList::const_iterator const_slot_iterator;

  typedef ilist<SIRSeqOp> SeqOpList;
  typedef SeqOpList::iterator seqop_iterator;
  typedef SeqOpList::const_iterator const_seqop_iterator;

  typedef std::map<Value *, SmallVector<SIRSeqOp *, 4> > MemInst2SeqOpsMapTy;
  typedef MemInst2SeqOpsMapTy::iterator meminst2seqops_iterator;
  typedef MemInst2SeqOpsMapTy::const_iterator const_meminst2seqops_iterator;

<<<<<<< HEAD
  typedef std::map<Value *, SIRBitMask> Val2BitMaskMapTy;
  typedef Val2BitMaskMapTy::iterator val2bitmask_iterator;
  typedef Val2BitMaskMapTy::const_iterator const_val2bitmask_iterator;

=======
  typedef std::map<Value *, BitMask> Val2BitMaskMapTy;
  typedef Val2BitMaskMapTy::iterator val2bitmask_iterator;
  typedef Val2BitMaskMapTy::const_iterator const_val2bitmask_iterator;

  typedef std::map<DFGNode *, BitMask> Node2BitMaskMapTy;
  typedef Node2BitMaskMapTy::iterator node2bitmask_iterator;
  typedef Node2BitMaskMapTy::const_iterator const_node2bitmask_iterator;

  typedef std::map<IntrinsicInst *, std::vector<Value *> > Ops2AdderChainTy;
  typedef Ops2AdderChainTy::iterator ops2adderchain_iterator;
  typedef Ops2AdderChainTy::const_iterator const_ops2adderchain_iterator;

>>>>>>> 34439dd0
  typedef DenseMap<Value *, Value *> Val2SeqValMapTy;
  typedef Val2SeqValMapTy::iterator val2valseq_iterator;
  typedef Val2SeqValMapTy::const_iterator const_val2valseq_iterator;

  typedef DenseMap<Value *, SIRRegister *> SeqVal2RegMapTy;
  typedef SeqVal2RegMapTy::iterator seqval2reg_iterator;
  typedef SeqVal2RegMapTy::const_iterator const_seqval2reg_iterator;

  typedef DenseMap<SIRRegister *, SIRSlot *> Reg2SlotMapTy;
  typedef Reg2SlotMapTy::iterator reg2slot_iterator;
  typedef Reg2SlotMapTy::const_iterator const_reg2slot_iterator;

  typedef DenseMap<Value *, float> Val2ValidTimeMapTy;
  typedef Val2ValidTimeMapTy::iterator val2validtime_iterator;
  typedef Val2ValidTimeMapTy::const_iterator const_val2validtime_iterator;

  typedef std::map<Instruction *, std::vector<Value *> > OpsOfLOCTy;
  typedef OpsOfLOCTy::iterator opsofloc_iterator;
  typedef OpsOfLOCTy::const_iterator const_opsofloc_iterator;

  typedef DenseMap<Value *, DFGNode *> DFGNodeOfValMapTy;

  typedef std::set<SIRRegister *> ArgRegsTy;

private:
  // Input/Output ports of the module
  SIRPortVector Ports;
  // Registers in the module
  RegisterList Registers;
  // SubModules in the module
  SubModuleBaseVector SubModuleBases;
  // The DataPathInsts in the module
  DataPathInstVector DataPathInsts;
  // The Slots in CtrlRgn of the module
  SlotList Slots;
  // The SeqOps in CtrlRgn of the module
  SeqOpList SeqOps;
  // The map between MemInst and corresponding SeqOps in SIR
  MemInst2SeqOpsMapTy MemInst2SeqOps;
  // The map between Value in LLVM IR and SeqVal in SIR
  Val2SeqValMapTy Val2SeqVal;
  // The map between Value in SIR and BitMask.
  Val2BitMaskMapTy Val2BitMask;
<<<<<<< HEAD
=======
  // The map between DFG node and BitMask.
  Node2BitMaskMapTy Node2BitMask;
  // The map between ChainRoot and its operands
  Ops2AdderChainTy Ops2AdderChain;
>>>>>>> 34439dd0
  // The map between SeqVal in SIR and Reg in SIR
  SeqVal2RegMapTy SeqVal2Reg;
  // The map between Reg and SIRSlot
  Reg2SlotMapTy Reg2Slot;
  // The map between Value and its valid time
  Val2ValidTimeMapTy Val2ValidTimeMap;
  // The map between logic operation chain and its operands
  OpsOfLOCTy OpsOfLOC;
  // The map between value and its corresponding DFGNode
  DFGNodeOfValMapTy DFGNodeOfVal;
  // The registers created for Arguments of the module
  ArgRegsTy ArgRegs;

  // Registers that should be kept.
  std::set<SIRRegister *> KeepRegs;

  std::set<Value *> KeepVals;

  // Record the Idx of FinPort and RetPort.
  unsigned RetPortIdx;
  unsigned FinPortIdx;
  // Record the landing slot and the latest slot of BB.
  typedef std::pair<SIRSlot *, SIRSlot *> slot_pair;
  std::map<BasicBlock *, slot_pair> BB2SlotMap;

protected:
  Function *F;
  // Use LLVMContext to create Type and ConstantInt Value.
  LLVMContext &C;

public:
  SIR(Function *F) : F(F), C(F->getContext()) {}
  ~SIR() {
    Ports.clear();
    Registers.clear();
    SubModuleBases.clear();
    DataPathInsts.clear();
    Slots.clear();
    SeqOps.clear();
    MemInst2SeqOps.clear();
    Val2SeqVal.clear();
    SeqVal2Reg.clear();
    Reg2Slot.clear();
    KeepRegs.clear();
    BB2SlotMap.clear();
  }

  bool hasKeepReg(SIRRegister *Reg) const { return KeepRegs.count(Reg); }
  void indexKeepReg(SIRRegister *Reg) {
    if (!KeepRegs.count(Reg))
      KeepRegs.insert(Reg);
  }

  bool hasKeepVal(Value *Val) const { return KeepVals.count(Val); }
  void indexKeepVal(Value *Val) {
    if (!KeepVals.count(Val))
      KeepVals.insert(Val);
  }

  void indexValidTime(Value *Val, float ValidTime) {
    assert(!Val2ValidTimeMap.count(Val) && "Already existed!");

    Val2ValidTimeMap.insert(std::make_pair(Val, ValidTime));
  }
  float getValidTime(Value *Val) {
    assert(Val2ValidTimeMap.count(Val) && "Not existed!");

    return Val2ValidTimeMap[Val];
  }

  bool isLOCRoot(Instruction *Inst) { return OpsOfLOC.count(Inst); }
  void indexOpsOfLOC(Instruction *LOCRott, std::vector<Value *> Ops) {
    assert(!OpsOfLOC.count(LOCRott) && "Already existed!");

    OpsOfLOC.insert(std::make_pair(LOCRott, Ops));
  }
  std::vector<Value *> getOpsOfLOC(Instruction *LOCRott) {
    assert(OpsOfLOC.count(LOCRott) && "Not existed!");

    return OpsOfLOC[LOCRott];
  }

  bool isDFGNodeExisted(Value *Val) const { return DFGNodeOfVal.count(Val); }
  void indexDFGNodeOfVal(Value *Val, DFGNode *Node) {
    assert(!DFGNodeOfVal.count(Val) && "Already existed!");

    DFGNodeOfVal.insert(std::make_pair(Val, Node));
  }
  DFGNode *getDFGNodeOfVal(Value *Val) {
    assert(DFGNodeOfVal.count(Val) && "Not existed!");

    return DFGNodeOfVal[Val];
  }

  void indexArgReg(SIRRegister *Reg) {
    ArgRegs.insert(Reg);
  }
  bool isArgReg(Value *Val) {
    SIRRegister *Reg = lookupSIRReg(Val);

    if (Reg) {
      return ArgRegs.count(Reg);
    }

    return false;
  }
  std::set<SIRRegister *> getArgRegs() {
    return ArgRegs;
  }

  Function *getFunction() const { return F; }
  Module *getModule() const { return F->getParent(); }
  LLVMContext &getContext() const { return C; }

  port_iterator ports_begin() { return Ports.begin(); }
  port_iterator ports_end() { return Ports.end(); }

  const_port_iterator const_ports_begin() const { return Ports.begin(); }  
  const_port_iterator const_ports_end() const { return Ports.end(); }

  register_iterator registers_begin() { return Registers.begin(); }
  register_iterator registers_end() { return Registers.end(); }

  const_register_iterator const_registers_begin() const { return Registers.begin(); }
  const_register_iterator const_registers_end() const { return Registers.end(); }

  submodulebase_iterator submodules_begin() { return SubModuleBases.begin(); }
  submodulebase_iterator submodules_end() { return SubModuleBases.end(); }

  const_submodulebase_iterator const_submodules_begin() const { return SubModuleBases.begin(); }
  const_submodulebase_iterator const_submodules_end() const { return SubModuleBases.end(); }

  slot_iterator slot_begin() { return Slots.begin(); }
  slot_iterator slot_end() { return Slots.end(); }

  const_slot_iterator const_slot_begin() const { return Slots.begin(); }
  const_slot_iterator const_slot_end() const { return Slots.end(); }

  datapathinst_iterator datapathinst_begin() { return DataPathInsts.begin(); }
  datapathinst_iterator datapathinst_end() { return DataPathInsts.end(); }

  const_datapathinst_iterator const_datapathinst_begin() { return DataPathInsts.begin(); }
  const_datapathinst_iterator const_datapathinst_end() { return DataPathInsts.end(); }

  seqop_iterator seqop_begin() { return SeqOps.begin(); }
  seqop_iterator seqop_end() { return SeqOps.end(); }

  const_seqop_iterator const_seqop_begin() { return SeqOps.begin(); }
  const_seqop_iterator const_seqop_end() { return SeqOps.end(); }

  opsofloc_iterator loc_begin() { return OpsOfLOC.begin(); }
  opsofloc_iterator loc_end() { return OpsOfLOC.end(); }

  const_opsofloc_iterator const_loc_begin() { return OpsOfLOC.begin(); }
  const_opsofloc_iterator const_loc_end() { return OpsOfLOC.end(); }

  unsigned getSlotsSize() const { return Slots.size(); }
  unsigned getPortsSize() const { return Ports.size(); }

  void IndexSlot(SIRSlot *Slot) {
    Slots.push_back(Slot);
  }
  void IndexPort(SIRPort *Port) {
    Ports.push_back(Port);
  }
  void IndexSeqOp(SIRSeqOp *SeqOp) {
    SeqOps.push_back(SeqOp);
  }
  void IndexRegister(SIRRegister *Reg) {
    Registers.push_back(Reg);
  }
  void IndexSubModuleBase(SIRSubModuleBase *SMB) {
    SubModuleBases.push_back(SMB);
  }
  void IndexDataPathInst(Instruction *DataPathInst) {
    DataPathInsts.push_back(DataPathInst);
  }

  void deleteUselessSlot(SIRSlot *S) {
    typedef SIRSlot::op_iterator iterator;
    for (iterator I = S->op_begin(), E = S->op_end(); I != E; ++I) {
      SIRSeqOp *SeqOp = *I;

      if (isa<SIRSlotTransition>(SeqOp)) {
        bool hasSeqOp = false;
        for (seqop_iterator SI = seqop_begin(), SE = seqop_end(); SI != SE; ++SI) {
          SIRSeqOp *seqop = SI;

          if(SeqOp == seqop)
            hasSeqOp = true;
        }

        if (hasSeqOp)
          deleteUselessSeqOp(SeqOp);
      }
    }

    Registers.remove(S->getSlotReg());

    Slots.remove(S);
  }
  void deleteUselessSeqOp(SIRSeqOp *SeqOp) {
    SeqOps.remove(SeqOp);
  }

  void clearSeqOps() {
    for (seqop_iterator SI = seqop_begin(), SE = seqop_end(); SI != SE;) {
      SIRSeqOp *SeqOp = SI++;

      SeqOps.remove(SeqOp);
    }

    assert(SeqOps.size() == 0 && "Not cleared!");
  }

  bool IndexMemInst2SeqOps(Value *MemInst, SmallVector<SIRSeqOp *, 4> MemSeqOps) {
    assert(isa<LoadInst>(MemInst) || isa<StoreInst>(MemInst)
           && "Unexpected Value Type!");

    return MemInst2SeqOps.insert(std::make_pair(MemInst, MemSeqOps)).second;
  }
  ArrayRef<SIRSeqOp *> lookupMemSeqOps(Value *MemInst) const {
    MemInst2SeqOpsMapTy::const_iterator at = MemInst2SeqOps.find(MemInst);

    if (at == MemInst2SeqOps.end())
      return ArrayRef<SIRSeqOp *>();

    return at->second;
  }

<<<<<<< HEAD
  bool IndexVal2BitMask(Value *Val, SIRBitMask BitMask) {
    BitMask.verify();

    return Val2BitMask.insert(std::make_pair(Val, BitMask)).second;
=======
  bool IndexVal2BitMask(Value *Val, BitMask Mask) {
    Mask.verify();

    if (hasBitMask(Val)) {
      Val2BitMask[Val] = Mask;

      return true;
    }

    return Val2BitMask.insert(std::make_pair(Val, Mask)).second;
>>>>>>> 34439dd0
  }
  bool hasBitMask(Value *Val) const {
    const_val2bitmask_iterator at = Val2BitMask.find(Val);
    return at != Val2BitMask.end();
  }
<<<<<<< HEAD
  SIRBitMask getBitMask(Value *Val) const {
=======
  BitMask getBitMask(Value *Val) const {
>>>>>>> 34439dd0
    assert(hasBitMask(Val) && "Mask not created yet?");

    const_val2bitmask_iterator at = Val2BitMask.find(Val);
    return at->second;
  }

<<<<<<< HEAD
=======
  bool IndexNode2BitMask(DFGNode *Node, BitMask Mask) {
    Mask.verify();

    if (hasBitMask(Node)) {
      Node2BitMask[Node] = Mask;

      return true;
    }

    return Node2BitMask.insert(std::make_pair(Node, Mask)).second;
  }
  bool hasBitMask(DFGNode *Node) const {
    const_node2bitmask_iterator at = Node2BitMask.find(Node);
    return at != Node2BitMask.end();
  }
  BitMask getBitMask(DFGNode *Node) const {
    assert(hasBitMask(Node) && "Mask not created yet?");

    const_node2bitmask_iterator at = Node2BitMask.find(Node);
    return at->second;
  }

  bool IndexOps2AdderChain(IntrinsicInst *ChainRoot, std::vector<Value *> Ops) {
    return Ops2AdderChain.insert(std::make_pair(ChainRoot, Ops)).second;
  }
  std::vector<Value *> lookupOpsOfChain(IntrinsicInst *ChainRoot) const {
    const_ops2adderchain_iterator at = Ops2AdderChain.find(ChainRoot);
    return at == Ops2AdderChain.end() ? std::vector<Value *>() : at->second;
  }

>>>>>>> 34439dd0
  bool IndexVal2SeqVal(Value *Val, Value *SeqVal) {
    // The SeqVal should be the form of shang_reg_assign.
    IntrinsicInst *II = dyn_cast<IntrinsicInst>(SeqVal);
    assert(II && II->getIntrinsicID() == Intrinsic::shang_reg_assign
           && "Unexpected SeqVal type!");

    return Val2SeqVal.insert(std::make_pair(Val, SeqVal)).second;
  }
  Value *lookupSeqVal(Value *Val) const {
    const_val2valseq_iterator at = Val2SeqVal.find(Val);
    return at == Val2SeqVal.end() ? 0 : at->second;
  }

  bool IndexSeqVal2Reg(Value *SeqVal, SIRRegister *Reg) {
    // The SeqVal should be the form of shang_reg_assign.
    IntrinsicInst *II = dyn_cast<IntrinsicInst>(SeqVal);
    assert(II && II->getIntrinsicID() == Intrinsic::shang_reg_assign
           && "Unexpected SeqVal type!");

    return SeqVal2Reg.insert(std::make_pair(SeqVal, Reg)).second;
  }
  SIRRegister *lookupSIRReg(Value *SeqVal) const {
    const_seqval2reg_iterator at = SeqVal2Reg.find(SeqVal);
    return at == SeqVal2Reg.end() ? 0 : at->second;
  }

  bool IndexReg2Slot(SIRRegister *Reg, SIRSlot *S) {
    return Reg2Slot.insert(std::make_pair(Reg, S)).second;
  }
  SIRSlot *lookupSIRSlot(SIRRegister *Reg) const {
    const_reg2slot_iterator at = Reg2Slot.find(Reg);
    return at == Reg2Slot.end() ? 0 : at->second;
  }

  void setRetPortIdx(unsigned Idx) { RetPortIdx = Idx; }
  void setFinPortIdx(unsigned Idx) { FinPortIdx = Idx; }
  unsigned getRetPortIdx() const { return RetPortIdx; }
  unsigned getFinPortIdx() const { return FinPortIdx; }

  bool IndexBB2Slots(BasicBlock *BB, SIRSlot *LandingSlot,
                     SIRSlot *LatestSlot) {
    std::map<BasicBlock*, slot_pair>::iterator at = BB2SlotMap.find(BB);
    // If there are already a map between BB and Landing/Latest Slot,
    // then we update it.
    if (at != BB2SlotMap.end()) {
      BB2SlotMap.erase(at);
    }

    return BB2SlotMap.insert(std::make_pair(BB,
                             std::make_pair(LandingSlot, LatestSlot))).second;
  }
  std::map<BasicBlock *, slot_pair> getBB2SlotMap() {
    return BB2SlotMap;
  }
  slot_pair getSlotsOfBB(BasicBlock *BB) {
    std::map<BasicBlock*, slot_pair>::const_iterator
      at = BB2SlotMap.find(BB);
    //assert(at != BB2SlotMap.end() && "Slots not found!");
    return at->second;
  }
  SIRSlot *getLandingSlot(BasicBlock *BB) const {
    std::map<BasicBlock*, slot_pair>::const_iterator
      at = BB2SlotMap.find(BB);
    assert(at != BB2SlotMap.end() && "Landing slot not found!");
    return at->second.first;
  }
  SIRSlot *getLatestSlot(BasicBlock *BB) const {
    std::map<BasicBlock*, slot_pair>::const_iterator
      at = BB2SlotMap.find(BB);
    assert(at != BB2SlotMap.end() && "Latest slot not found!");
    return at->second.second;
  }

  SIRPort *getPort(unsigned i) const {
    assert(i < Ports.size() && "Out of range!");
    return Ports[i];
  }
  SIRPort *getRetPort() const { return getPort(RetPortIdx); }
  SIRPort *getFinPort() const { return getPort(FinPortIdx); }

  // Give the position just in front of the terminator instruction
  // at back of the module. And all DataPath instruction created for
  // registers will be inserted here to avoid being used before declaration.
  Value *getPositionAtBackOfModule() const {
    BasicBlock *LastBB = &getFunction()->getBasicBlockList().back();
    return LastBB->getTerminator();
  }

  // -------------------Functions to generate Verilog-------------------- //

  // Print the declaration of module.
  void printModuleDecl(raw_ostream &OS) const;
  // Print the declaration of register.
  void printRegDecl(raw_ostream &OS) const;
  // Print the declaration of MemoryBank.
  void printMemoryBankDecl(raw_ostream &OS) const;

  // ---------------------------Other Functions---------------------------- //

  // Release the dead objects in SIR.
  bool gcImpl();
  bool gc();

  // Functions for debug
  void print(raw_ostream &OS);
  void dump(raw_ostream &OS);
  void dumpIR(raw_ostream &OS);
  void dumpBB2Slot(raw_ostream &OS);
  void dumpReg2Slot(raw_ostream &OS);
  void dumpSeqOp2Slot(raw_ostream &OS);
};
}

#endif<|MERGE_RESOLUTION|>--- conflicted
+++ resolved
@@ -148,30 +148,12 @@
 class SIRSubModule;
 class SIRMemoryBank;
 
-<<<<<<< HEAD
-class SIRBitMask;
-=======
 class BitMask;
->>>>>>> 34439dd0
 
 class SIR;
 }
 
 namespace llvm {
-<<<<<<< HEAD
-class SIRBitMask {
-private:
-  APInt KnownZeros, KnownOnes;
-
-public:
-  SIRBitMask(unsigned BitWidth)
-    : KnownZeros(APInt::getNullValue(BitWidth)),
-      KnownOnes(APInt::getNullValue(BitWidth)) {}
-
-  SIRBitMask(Value *V, unsigned BitWidth)
-    : KnownZeros(APInt::getNullValue(BitWidth)),
-      KnownOnes(APInt::getNullValue(BitWidth)) {
-=======
 class BitMask {
 private:
   APInt KnownZeros, KnownOnes, KnownSames;
@@ -190,7 +172,6 @@
     : KnownZeros(APInt::getNullValue(BitWidth)),
       KnownOnes(APInt::getNullValue(BitWidth)),
       KnownSames(APInt::getNullValue(BitWidth)) {
->>>>>>> 34439dd0
     // Construct the mask from the constant directly.
     if (ConstantInt *CI = dyn_cast<ConstantInt>(V)) {
       APInt BitValue = CI->getValue();
@@ -200,17 +181,10 @@
     }
   }
 
-<<<<<<< HEAD
-  SIRBitMask(APInt KnownZeros, APInt KnownOnes)
-    : KnownZeros(KnownZeros), KnownOnes(KnownOnes) {
-    assert(KnownZeros.getBitWidth() == KnownOnes.getBitWidth()
-           && "BitWidth not matches!");
-=======
   BitMask(APInt KnownZeros, APInt KnownOnes, APInt KnownSames)
     : KnownZeros(KnownZeros), KnownOnes(KnownOnes), KnownSames(KnownSames) {
     assert(KnownZeros.getBitWidth() == KnownOnes.getBitWidth() &&
            KnownZeros.getBitWidth() == KnownSames.getBitWidth() && "BitWidth not matches!");
->>>>>>> 34439dd0
 
     verify();
   }
@@ -224,13 +198,6 @@
 
   // Verify the correctness of KnownZeros and KnownOnes
   void verify() const {
-<<<<<<< HEAD
-    assert(KnownZeros.getBitWidth() == KnownOnes.getBitWidth() && "BitWidth not matches!");
-    assert(!(KnownZeros & KnownOnes) && "BitMasks conflicts!");
-  }
-
-  bool isCompatibleWith(const SIRBitMask &Mask) {
-=======
     assert(KnownZeros.getBitWidth() == KnownOnes.getBitWidth() &&
            KnownZeros.getBitWidth() == KnownSames.getBitWidth()
            && "BitWidth not matches!");
@@ -238,34 +205,20 @@
   }
 
   bool isCompatibleWith(const BitMask &Mask) {
->>>>>>> 34439dd0
     return getMaskWidth() == Mask.getMaskWidth() &&
            !(KnownOnes & Mask.KnownZeros) && !(KnownZeros & Mask.KnownOnes);
   }
 
-<<<<<<< HEAD
-  // Set bit of KnownZeros and KnownOnes
-  void setKnownZeroAt(unsigned i) {
-    KnownZeros.setBit(i);
-    KnownOnes.clearBit(i);
-=======
   // Set bit of KnownZeros, KnownOnes and KnownSigns
   void setKnownZeroAt(unsigned i) {
     KnownZeros.setBit(i);
     KnownOnes.clearBit(i);
     KnownSames.clearBit(i);
->>>>>>> 34439dd0
     verify();
   }
   void setKnownOneAt(unsigned i) {
     KnownOnes.setBit(i);
     KnownZeros.clearBit(i);
-<<<<<<< HEAD
-    verify();
-  }
-
-  void mergeKnownByOr(const SIRBitMask &Mask) {
-=======
     KnownSames.clearBit(i);
     verify();
   }
@@ -275,52 +228,10 @@
   }
 
   void mergeKnownByOr(const BitMask &Mask) {
->>>>>>> 34439dd0
     assert(isCompatibleWith(Mask) && "BitMask conflicts!");
 
     KnownZeros |= Mask.KnownZeros;
     KnownOnes |= Mask.KnownOnes;
-<<<<<<< HEAD
-    verify();
-  }
-  void mergeKnownByAnd(const SIRBitMask &Mask) {
-    assert(isCompatibleWith(Mask) && "BitMask conflicts!");
-
-    KnownZeros &= Mask.KnownZeros;
-    KnownOnes &= Mask.KnownOnes;
-    verify();
-  }
-
-  // Bit extraction of BitMasks.
-  APInt getBitExtraction(const APInt &OriginMask,
-                         unsigned UB, unsigned LB) const {
-    if (UB != OriginMask.getBitWidth() || LB != 0)
-      return OriginMask.lshr(LB).sextOrTrunc(UB - LB);
-
-    return OriginMask;
-  }
-
-  // Shift left and fill the lower bits with zeros.
-  SIRBitMask shl(unsigned i) {
-    APInt PaddingZeros = APInt::getLowBitsSet(getMaskWidth(), i);
-
-    return SIRBitMask(KnownZeros.shl(i) | PaddingZeros, KnownOnes.shl(i));
-  }
-  // Logic shift right and fill the higher bits with zeros.
-  SIRBitMask lshr(unsigned i) {
-    APInt PaddingZeros = APInt::getHighBitsSet(getMaskWidth(), i);
-
-    return SIRBitMask(KnownZeros.lshr(i) | PaddingZeros, KnownOnes.lshr(i));
-  }
-  // Arithmetic shift right and fill the higher bits with sign bit. However,
-  // this can only be down when it is known.
-  SIRBitMask ashr(unsigned i) {
-    return SIRBitMask(KnownZeros.ashr(i), KnownOnes.ashr(i));
-  }
-  // Extend the width of mask
-  SIRBitMask extend(unsigned BitWidth) {
-    return SIRBitMask(KnownZeros.zextOrSelf(BitWidth), KnownOnes.zextOrSelf(BitWidth));
-=======
     KnownSames |= Mask.KnownSames;
     verify();
   }
@@ -362,7 +273,6 @@
   // Extend the width of mask
   BitMask extend(unsigned BitWidth) {
     return BitMask(KnownZeros.zextOrSelf(BitWidth), KnownOnes.zextOrSelf(BitWidth), KnownSames.zextOrSelf(BitWidth));
->>>>>>> 34439dd0
   }
 
 #define CREATEBITACCESSORS(WHAT, VALUE) \
@@ -394,33 +304,6 @@
 
   CREATEBITACCESSORS(One, KnownOnes)
   CREATEBITACCESSORS(Zero, KnownZeros)
-<<<<<<< HEAD
-  CREATEBITACCESSORS(Bit, KnownOnes | KnownZeros)
-  CREATEBITACCESSORS(Value, (KnownOnes & ~KnownZeros))
-
-  // Mask evaluation function.
-  SIRBitMask evaluateAnd(SIRBitMask LHS, SIRBitMask RHS);
-  SIRBitMask evaluateOr(SIRBitMask LHS, SIRBitMask RHS);
-  SIRBitMask evaluateNot(SIRBitMask Mask);
-  SIRBitMask evaluateXor(SIRBitMask LHS, SIRBitMask RHS);
-  SIRBitMask evaluateRand(SIRBitMask Mask);
-  SIRBitMask evaluateRxor(SIRBitMask Mask);
-  SIRBitMask evaluateBitCat(SIRBitMask LHS, SIRBitMask RHS);
-  SIRBitMask evaluateBitExtract(SIRBitMask Mask, unsigned UB, unsigned LB);
-  SIRBitMask evaluateBitRepeat(SIRBitMask Mask, unsigned RepeatTimes);
-  SIRBitMask evaluateAdd(SIRBitMask LHS, SIRBitMask RHS);
-  SIRBitMask evaluateAddc(SIRBitMask LHS, SIRBitMask RHS, SIRBitMask Carry);
-  SIRBitMask evaluateMul(SIRBitMask LHS, SIRBitMask RHS);
-  SIRBitMask evaluateShl(SIRBitMask LHS, SIRBitMask RHS);
-  SIRBitMask evaluateLshr(SIRBitMask LHS, SIRBitMask RHS);
-  SIRBitMask evaluateAshr(SIRBitMask LHS, SIRBitMask RHS);
-  SIRBitMask evaluateUgt(SIRBitMask LHS, SIRBitMask RHS);
-  SIRBitMask evaluateSgt(SIRBitMask LHS, SIRBitMask RHS);
-
-  void evaluateMask(Instruction *Inst, SIR *SM, DataLayout *TD);
-
-  void print(raw_ostream &Output);
-=======
   CREATEBITACCESSORS(Same, KnownSames)
   CREATEBITACCESSORS(Bit, KnownOnes | KnownZeros)
   CREATEBITACCESSORS(Value, (KnownOnes & ~KnownZeros))
@@ -598,7 +481,6 @@
   static inline ChildIteratorType child_end(NodeType *N) {
     return N->child_end();
   }
->>>>>>> 34439dd0
 };
 
 // Represent the registers in the Verilog.
@@ -1686,12 +1568,6 @@
   typedef MemInst2SeqOpsMapTy::iterator meminst2seqops_iterator;
   typedef MemInst2SeqOpsMapTy::const_iterator const_meminst2seqops_iterator;
 
-<<<<<<< HEAD
-  typedef std::map<Value *, SIRBitMask> Val2BitMaskMapTy;
-  typedef Val2BitMaskMapTy::iterator val2bitmask_iterator;
-  typedef Val2BitMaskMapTy::const_iterator const_val2bitmask_iterator;
-
-=======
   typedef std::map<Value *, BitMask> Val2BitMaskMapTy;
   typedef Val2BitMaskMapTy::iterator val2bitmask_iterator;
   typedef Val2BitMaskMapTy::const_iterator const_val2bitmask_iterator;
@@ -1704,7 +1580,6 @@
   typedef Ops2AdderChainTy::iterator ops2adderchain_iterator;
   typedef Ops2AdderChainTy::const_iterator const_ops2adderchain_iterator;
 
->>>>>>> 34439dd0
   typedef DenseMap<Value *, Value *> Val2SeqValMapTy;
   typedef Val2SeqValMapTy::iterator val2valseq_iterator;
   typedef Val2SeqValMapTy::const_iterator const_val2valseq_iterator;
@@ -1748,13 +1623,10 @@
   Val2SeqValMapTy Val2SeqVal;
   // The map between Value in SIR and BitMask.
   Val2BitMaskMapTy Val2BitMask;
-<<<<<<< HEAD
-=======
   // The map between DFG node and BitMask.
   Node2BitMaskMapTy Node2BitMask;
   // The map between ChainRoot and its operands
   Ops2AdderChainTy Ops2AdderChain;
->>>>>>> 34439dd0
   // The map between SeqVal in SIR and Reg in SIR
   SeqVal2RegMapTy SeqVal2Reg;
   // The map between Reg and SIRSlot
@@ -1985,12 +1857,6 @@
     return at->second;
   }
 
-<<<<<<< HEAD
-  bool IndexVal2BitMask(Value *Val, SIRBitMask BitMask) {
-    BitMask.verify();
-
-    return Val2BitMask.insert(std::make_pair(Val, BitMask)).second;
-=======
   bool IndexVal2BitMask(Value *Val, BitMask Mask) {
     Mask.verify();
 
@@ -2001,25 +1867,18 @@
     }
 
     return Val2BitMask.insert(std::make_pair(Val, Mask)).second;
->>>>>>> 34439dd0
   }
   bool hasBitMask(Value *Val) const {
     const_val2bitmask_iterator at = Val2BitMask.find(Val);
     return at != Val2BitMask.end();
   }
-<<<<<<< HEAD
-  SIRBitMask getBitMask(Value *Val) const {
-=======
   BitMask getBitMask(Value *Val) const {
->>>>>>> 34439dd0
     assert(hasBitMask(Val) && "Mask not created yet?");
 
     const_val2bitmask_iterator at = Val2BitMask.find(Val);
     return at->second;
   }
 
-<<<<<<< HEAD
-=======
   bool IndexNode2BitMask(DFGNode *Node, BitMask Mask) {
     Mask.verify();
 
@@ -2050,7 +1909,6 @@
     return at == Ops2AdderChain.end() ? std::vector<Value *>() : at->second;
   }
 
->>>>>>> 34439dd0
   bool IndexVal2SeqVal(Value *Val, Value *SeqVal) {
     // The SeqVal should be the form of shang_reg_assign.
     IntrinsicInst *II = dyn_cast<IntrinsicInst>(SeqVal);
