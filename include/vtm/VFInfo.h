--- conflicted
+++ resolved
@@ -140,8 +140,6 @@
     (void) success;
   }
 
-<<<<<<< HEAD
-=======
   unsigned getOrCreateCalleeFN(const Function *FN) {
     typedef SmallVectorImpl<const Function*>::const_iterator it;
     it at = std::find(UsedFNs.begin(), UsedFNs.end(), FN);
@@ -157,7 +155,6 @@
     return UsedFNs[FNNum];
   }
 
->>>>>>> a59585e1
   unsigned lookupPHISlot(const MachineInstr *PN) const;
   /// Information for allocated function units.
 
