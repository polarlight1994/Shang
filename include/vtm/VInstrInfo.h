//===------------ VInstrInfo.h - VTM  Instruction Information ----*- C++ -*-===//
//
//                     The LLVM Compiler Infrastructure
//
// This file is distributed under the University of Illinois Open Source
// License. See LICENSE.TXT for details.
//
//===----------------------------------------------------------------------===//
//
// This file contains the Verilog Target Machine implementation of the
// TargetInstrInfo class.
//
//===----------------------------------------------------------------------===//

#ifndef VINSTRUCTIONINFO_H
#define VINSTRUCTIONINFO_H

#include "vtm/FUInfo.h"
#include "vtm/VRegisterInfo.h"

#include "llvm/Target/TargetInstrInfo.h"
#include "llvm/Target/TargetOpcodes.h"
#include "llvm/ADT/PointerUnion.h"

namespace llvm {
class TargetData;
class TargetLowering;

class VInstrInfo : public TargetInstrInfoImpl {
  const VRegisterInfo RI;
public:
  VInstrInfo(const TargetData &TD, const TargetLowering &TLI);

  static const unsigned PredInvertFlag = 0x2;
  virtual bool isPredicable(MachineInstr *MI) const;
  virtual bool isPredicated(const MachineInstr *MI) const;

  virtual bool isUnpredicatedTerminator(const MachineInstr *MI) const;
  virtual bool AnalyzeBranch(MachineBasicBlock &MBB,
                             MachineBasicBlock *&TBB, MachineBasicBlock *&FBB,
                             SmallVectorImpl<MachineOperand> &Cond,
                             bool AllowModify /* = false */) const;
  virtual bool DefinesPredicate(MachineInstr *MI,
                                std::vector<MachineOperand> &Pred) const;
  virtual bool PredicateInstruction(MachineInstr *MI,
                                    const SmallVectorImpl<MachineOperand> &Pred)
                                    const;
  virtual unsigned RemoveBranch(MachineBasicBlock &MBB) const;
  virtual unsigned InsertBranch(MachineBasicBlock &MBB,
                                MachineBasicBlock *TBB, MachineBasicBlock *FBB,
                                const SmallVectorImpl<MachineOperand> &Cond,
                                DebugLoc DL) const;
  static void ReversePredicateCondition(MachineOperand &Cond);
  virtual bool ReverseBranchCondition(SmallVectorImpl<MachineOperand> &Cond)
    const;
  virtual bool isProfitableToDupForIfCvt(MachineBasicBlock &MBB,
                                         unsigned NumCyles, float Probability,
                                         float Confidence) const;
  virtual bool isProfitableToIfCvt(MachineBasicBlock &MBB, unsigned NumCyles,
                                   unsigned ExtraPredCycles,
                                    float Probability, float Confidence) const;
  virtual bool isProfitableToIfCvt(MachineBasicBlock &TMBB,
                                   unsigned NumTCycles,
                                   unsigned ExtraTCycles,
                                   MachineBasicBlock &FMBB,
                                   unsigned NumFCycles,
                                   unsigned ExtraFCycles,
                                   float Probability, float Confidence) const;

  virtual bool isReallyTriviallyReMaterializable(const MachineInstr *MI,
                                                 AliasAnalysis *AA) const;
  /// getRegisterInfo - TargetInstrInfo is a superset of MRegister info.  As
  /// such, whenever a client has an instance of instruction info, it should
  /// always be able to get register info as well (through this method).
  virtual const VRegisterInfo &getRegisterInfo() const { return RI; }

<<<<<<< HEAD
  virtual MachineInstr *insertImpDefForPhi(MachineBasicBlock &MBB,
    MachineBasicBlock::iterator InsertPos,
    MachineInstr *PN) const;
  virtual MachineInstr *insertIcomingCopyForPhi(MachineBasicBlock &MBB,
=======
  virtual unsigned createPHIIncomingReg(unsigned DestReg,
                                           MachineRegisterInfo *MRI) const;
  virtual MachineInstr *insertPHIImpDef(MachineBasicBlock &MBB,
    MachineBasicBlock::iterator InsertPos,
    MachineInstr *PN) const;
  virtual MachineInstr *insertPHIIcomingCopy(MachineBasicBlock &MBB,
>>>>>>> a59585e1
    MachineBasicBlock::iterator InsertPos,
    MachineInstr *PN,
    unsigned IncomingReg) const;

<<<<<<< HEAD
  virtual MachineInstr *insertCopySrcRegForPhi(MachineBasicBlock &MBB,
=======
  virtual MachineInstr *insertPHICopySrc(MachineBasicBlock &MBB,
>>>>>>> a59585e1
    MachineBasicBlock::iterator InsertPos,
    MachineInstr *PN, unsigned IncomingReg,
    unsigned SrcReg,
    unsigned SrcSubReg) const;
<<<<<<< HEAD
=======

  static const MachineOperand *getPredOperand(const MachineInstr *MI);
  static MachineOperand *getPredOperand(MachineInstr *MI);

  // Build machine instructions for a = Pred ? IfTrueVal : IfFalseVal in MBB,
  // and return the register that holding this value.
  static MachineInstr &BuildSelect(MachineBasicBlock *MBB, MachineOperand &Res,
                                   const SmallVectorImpl<MachineOperand> &Pred,
                                   MachineOperand IfTrueVal,
                                   MachineOperand IfFalseVal,
                                   const TargetInstrInfo *TII);
  static MachineInstr &BuildSelect(MachineBasicBlock *MBB, MachineOperand &Res,
                                   MachineOperand Pred,
                                   MachineOperand IfTrueVal,
                                   MachineOperand IfFalseVal,
                                   const TargetInstrInfo *TII);

  static MachineInstr&
  BuildConditionnalMove(MachineBasicBlock &MBB, MachineBasicBlock::iterator IP,
                        MachineOperand &Res,
                        const SmallVectorImpl<MachineOperand> &Pred,
                        MachineOperand IfTrueVal, const TargetInstrInfo *TII);

  static bool isCopyLike(unsigned Opcode, bool IncludeMoveImm = true);
  static bool isBrCndLike(unsigned Opcode);
  static bool isWireOp(unsigned Opcode);
>>>>>>> a59585e1
};

// Helper class for manipulating bit width operand.
class BitWidthAnnotator {
  MachineOperand *MO;
  uint64_t BitWidths;
public:
  explicit BitWidthAnnotator(uint64_t O = 0) : MO(0), BitWidths(O){}
  explicit BitWidthAnnotator(MachineInstr &MI);

  uint64_t get() const { return BitWidths; }

  BitWidthAnnotator setBitWidth(uint8_t width, unsigned Idx) {
    assert(Idx < sizeof(uint64_t) && "Index out of range!");
    uint64_t w = width;
    // Clear the corresponding bit slice.
    BitWidths &= ~((uint64_t)0xff << (Idx * 8));
    // Assign the value to the bit slice.
    BitWidths |= w << (Idx * 8);
    return *this;
  }

  uint8_t getBitWidth(unsigned Idx) const {
    assert(Idx < sizeof(uint64_t) && "Index out of range!");
    uint64_t w = BitWidths;
    return w >> (Idx * 8);
  }

  void updateBitWidth();

  bool hasBitWidthInfo() const;

  // The BitWidthAnnotator is defined as predicate operand in fact, after we
  // read the bitwidth information, change it back to predicate operand.
  void changeToDefaultPred();
};

class VIDesc {
  enum TSFlagsBitFields {
    ResTypeMask = 0x7,
    ResTypeShiftAmount = 0x0,

    TrivialLatencyMask = 0xf,
    TrivialLatencyShiftAmount = 0x6,

    ReadAtEmitMask = 0x1,
    ReadAtEmitShiftAmount = 0x3,

    WriteUntilFinishMask = 0x1,
    WriteUntilFinishShiftAmount = 0x4,

    DatapathMask = 0x1,
    DatapathShiftAmount = 0x5,

    LazyEmitMask = 0x1,
    LazyEmitShiftAmount = 0xa
  };
  
  PointerUnion<const MachineInstr*, const TargetInstrDesc*> Data;
  const TargetInstrDesc &getTID() const {
    if (const MachineInstr *MI = Data.dyn_cast<const MachineInstr*>())
      return MI->getDesc();
    
    return *Data.get<const TargetInstrDesc*>();
  }
  uint64_t getTSFlags() const { return getTID().TSFlags; }
public:
  /*implicit*/ VIDesc(const MachineInstr &MI) : Data(&MI) {}
  /*implicit*/ VIDesc(const TargetInstrDesc &TID) : Data(&TID) {}

  MachineInstr &get() const {
    return *const_cast<MachineInstr*>(Data.get<const MachineInstr*>());
  }

  // TODO: Add method to help users manipulate the bit width flag.

  inline VFUs::FUTypes getFUType() const {
    return (VFUs::FUTypes)
      ((getTSFlags() >> ResTypeShiftAmount) & ResTypeMask);
  }

  bool isCopyLike(bool IncludeMoveImm = true) const {
    return VInstrInfo::isCopyLike(getTID().getOpcode());
  }

  bool isBrCndLike() const {
    return VInstrInfo::isBrCndLike(getTID().getOpcode());
  }

  // Can the copy be fused into control block?
  bool canCopyBeFused() const;

  bool hasTrivialFU() const { return getFUType() == VFUs::Trivial; }

  inline unsigned getTrivialLatency() const {
    assert(getFUType() == VFUs::Trivial && "Bad resource Type!");
    return ((getTSFlags() >> TrivialLatencyShiftAmount)
             & TrivialLatencyMask);
  }

  // Get the latency of a specific type of Instruction.
  unsigned getLatency() const {
    VFUs::FUTypes ResTy = getFUType();

    if (ResTy == VFUs::Trivial)
      return getTrivialLatency();

    // DiryHack: Latency of CalleeFN is 1.
    if (ResTy == VFUs::CalleeFN) return 1;

    return getFUDesc(ResTy)->getLatency();
  }

  inline bool isReadAtEmit() const {
    switch (getTID().getOpcode()) {
    default:
      return getTSFlags() & (ReadAtEmitMask << ReadAtEmitShiftAmount);
    case TargetOpcode::COPY:
    case TargetOpcode::PHI:
      return true;
    }
  }

  bool mayLoad() const;
  bool mayStore() const;

  inline bool isWriteUntilFinish() const {
    switch (getTID().getOpcode()) {
    default:
      return getTSFlags()
             & (WriteUntilFinishMask << WriteUntilFinishShiftAmount);
    case TargetOpcode::COPY:
    case TargetOpcode::PHI:
      return true;
    }
  }

  inline bool hasDatapath() const {
    return getTSFlags() & (DatapathMask << DatapathShiftAmount);
  }

  inline bool isLazyEmit() const {
    return getTSFlags() & (LazyEmitMask << LazyEmitShiftAmount);
  }

  const TargetInstrDesc* operator->() const { return &getTID(); }

  FuncUnitId getPrebindFUId() const;

  // Out of line virtual function to provide home for the class.
  virtual void anchor();
};

} // end namespace llvm

#endif<|MERGE_RESOLUTION|>--- conflicted
+++ resolved
@@ -74,34 +74,21 @@
   /// always be able to get register info as well (through this method).
   virtual const VRegisterInfo &getRegisterInfo() const { return RI; }
 
-<<<<<<< HEAD
-  virtual MachineInstr *insertImpDefForPhi(MachineBasicBlock &MBB,
-    MachineBasicBlock::iterator InsertPos,
-    MachineInstr *PN) const;
-  virtual MachineInstr *insertIcomingCopyForPhi(MachineBasicBlock &MBB,
-=======
   virtual unsigned createPHIIncomingReg(unsigned DestReg,
                                            MachineRegisterInfo *MRI) const;
   virtual MachineInstr *insertPHIImpDef(MachineBasicBlock &MBB,
     MachineBasicBlock::iterator InsertPos,
     MachineInstr *PN) const;
   virtual MachineInstr *insertPHIIcomingCopy(MachineBasicBlock &MBB,
->>>>>>> a59585e1
     MachineBasicBlock::iterator InsertPos,
     MachineInstr *PN,
     unsigned IncomingReg) const;
 
-<<<<<<< HEAD
-  virtual MachineInstr *insertCopySrcRegForPhi(MachineBasicBlock &MBB,
-=======
   virtual MachineInstr *insertPHICopySrc(MachineBasicBlock &MBB,
->>>>>>> a59585e1
     MachineBasicBlock::iterator InsertPos,
     MachineInstr *PN, unsigned IncomingReg,
     unsigned SrcReg,
     unsigned SrcSubReg) const;
-<<<<<<< HEAD
-=======
 
   static const MachineOperand *getPredOperand(const MachineInstr *MI);
   static MachineOperand *getPredOperand(MachineInstr *MI);
@@ -128,7 +115,6 @@
   static bool isCopyLike(unsigned Opcode, bool IncludeMoveImm = true);
   static bool isBrCndLike(unsigned Opcode);
   static bool isWireOp(unsigned Opcode);
->>>>>>> a59585e1
 };
 
 // Helper class for manipulating bit width operand.
