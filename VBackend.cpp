//===- VerilogTargetMachine.h - TargetMachine for Verilog Backend -*- C++ -*-=//
//
//                     The LLVM Compiler Infrastructure
//
// This file is distributed under the University of Illinois Open Source
// License. See LICENSE.TXT for details.
//
//===----------------------------------------------------------------------===//
//
// This file implement the Verilog TargetMachine, we can leverage existing llvm
// low level optimization with Verilog TargetMachine by:
//   Translate LLVM IR to Verilog TargetMachine Code, perform low level
//     optimization.
//   Translate Verilog TargetMachine code to schedule units and perform schedule.
//   Perform register allocation with existing register allocation passes.
//
//===----------------------------------------------------------------------===//
#include "VFrameLowering.h"
#include "VTargetMachine.h"
#include "VMCAsmInfo.h"

#include "vtm/Passes.h"
#include "vtm/SynSettings.h"

#include "llvm/PassManager.h"
#include "llvm/Analysis/Verifier.h"
#include "llvm/Analysis/Passes.h"
#include "llvm/Assembly/PrintModulePass.h"
#include "llvm/Target/TargetRegistry.h"
#include "llvm/Target/TargetOptions.h"
#include "llvm/Target/TargetAsmInfo.h"
#include "llvm/CodeGen/LiveVariables.h"
#include "llvm/CodeGen/MachineFunctionAnalysis.h"
#include "llvm/CodeGen/MachineFunctionPass.h"
#include "llvm/CodeGen/MachineModuleInfo.h"
#include "llvm/CodeGen/Passes.h"
#include "llvm/Transforms/Scalar.h"
#include "llvm/Support/CommandLine.h"
#define DEBUG_TYPE "vtm-emit-passes"
#include "llvm/Support/Debug.h"

using namespace llvm;
cl::opt<bool> EnableSimpleRegisterAllocate("vtm-enable-simple-allocate",
                                           cl::init(false), cl::Hidden);
cl::opt<bool> EnableIfConversion("vtm-enable-if-conversion",
                                 cl::init(true), cl::Hidden);

//===----------------------------------------------------------------------===//

extern "C" void LLVMInitializeVerilogBackendTarget() { 
  // Register the target.
  RegisterTargetMachine<VTargetMachine> X(TheVBackendTarget);
  RegisterAsmInfo<VMCAsmInfo> Y(TheVBackendTarget);
}

VTargetMachine::VTargetMachine(const Target &T, const std::string &TT,
                               const std::string &FS)
  : LLVMTargetMachine(T, TT),
  // FIXME: Allow speicific data layout.
  DataLayout(FS),
  Subtarget(TT, ""),
  TLInfo(*this),
  TSInfo(*this),
  InstrInfo(DataLayout, TLInfo),
  FrameInfo(Subtarget) {}

bool VTargetMachine::addInstSelector(PassManagerBase &PM,
                                     CodeGenOpt::Level OptLevel) {
  PM.add(createVISelDag(*this, OptLevel));
  return false;
}

// DIRTYHACK: Copy form LLVMTargetMachine.cpp
static void printAndVerify(PassManagerBase &PM,
                           const char *Banner) {
  if (PrintMachineCode)
    PM.add(createMachineFunctionPrinterPass(dbgs(), Banner));

   PM.add(createMachineVerifierPass());
}

bool VTargetMachine::addPassesToEmitFile(PassManagerBase &PM,
                                         formatted_raw_ostream &Out,
                                         CodeGenFileType FileType,
                                         CodeGenOpt::Level OptLevel,
                                         bool DisableVerify) {  
  // Dirty Hack: Map all frame stuffs to bram 1.
  PM.add(createLowerFrameInstrsPass(*getIntrinsicInfo()));

  // Standard LLVM-Level Passes.

  // Before running any passes, run the verifier to determine if the input
  // coming from the front-end and/or optimizer is valid.
  if (!DisableVerify)
    PM.add(createVerifierPass());

  // Optionally, tun split-GEPs and no-load GVN.
  if (true/*EnableSplitGEPGVN*/) {
    //PM.add(createGEPSplitterPass());
    PM.add(createGVNPass(/*NoLoads=*/true));
  }

  // Run loop strength reduction before anything else.
  if (OptLevel != CodeGenOpt::None && !false/*DisableLSR*/) {
    PM.add(createLoopStrengthReducePass(getTargetLowering()));
    DEBUG(PM.add(createPrintFunctionPass("\n\n*** Code after LSR ***\n",
                                         &dbgs())));
  }

  PM.add(createCFGSimplificationPass());

  PM.add(createGCLoweringPass());

  // Make sure that no unreachable blocks are instruction selected.
  PM.add(createUnreachableBlockEliminationPass());

  // Turn exception handling constructs into something the code generators can
  // handle.
  PM.add(createLowerInvokePass(getTargetLowering()));

  // The lower invoke pass may create unreachable code. Remove it.
  PM.add(createUnreachableBlockEliminationPass());

  if (OptLevel != CodeGenOpt::None && !false/*DisableCGP*/)
    PM.add(createCodeGenPreparePass(getTargetLowering()));

  PM.add(createStackProtectorPass(getTargetLowering()));

  addPreISel(PM, OptLevel);

  DEBUG(
    PM.add(createPrintFunctionPass("\n\n"
                                   "*** Final LLVM Code input to ISel ***\n",
                                   &dbgs()));
  );

  // All passes which modify the LLVM IR are now complete; run the verifier
  // to ensure that the IR is valid.
  if (!DisableVerify)
    PM.add(createVerifierPass());

  // Standard Lower-Level Passes.

  // Install a MachineModuleInfo class, which is an immutable pass that holds
  // all the per-module stuff we're generating, including MCContext.
  TargetAsmInfo *TAI = new TargetAsmInfo(*this);
  MachineModuleInfo *MMI = new MachineModuleInfo(*getMCAsmInfo(), TAI);
  PM.add(MMI);

  // Set up a MachineFunction for the rest of CodeGen to work on.
  PM.add(new MachineFunctionAnalysis(*this, OptLevel));

  // Enable FastISel with -fast, but allow that to be overridden.
  if (false/*EnableFastISelOption == cl::BOU_TRUE*/ ||
      (OptLevel == CodeGenOpt::None && false/*EnableFastISelOption != cl::BOU_FALSE*/))
    EnableFastISel = true;

  // Provide BasicAA for target independent codegen backend.
  PM.add(createBasicAliasAnalysisPass());

  // Ask the target for an isel.
  if (addInstSelector(PM, OptLevel))
    return true;

  // Print the instruction selected machine code...
  printAndVerify(PM, "After Instruction Selection");

  // PerformBit level information analyze.
  PM.add(createBitLevelInfoPass());

  // Optimize PHIs before DCE: removing dead PHI cycles may make more
  // instructions dead.
  PM.add(createOptimizePHIsPass());

  // If the target requests it, assign local variables to stack slots relative
  // to one another and simplify frame index references where possible.
  PM.add(createLocalStackSlotAllocationPass());

  // With optimization, dead code should already be eliminated. However
  // there is one known exception: lowered code for arguments that are only
  // used by tail calls, where the tail calls reuse the incoming stack
  // arguments directly (see t11 in test/CodeGen/X86/sibcall.ll).
  PM.add(createDeadMachineInstructionElimPass());
  printAndVerify(PM, "After codegen DCE pass");

  PM.add(createPeepholeOptimizerPass());

  PM.add(createMachineLICMPass());
  PM.add(createMachineCSEPass());
  PM.add(createMachineSinkingPass());
  printAndVerify(PM, "After Machine LICM, CSE and Sinking passes");

  // Pre-ra tail duplication.
  //PM.add(createTailDuplicatePass(true));
  //printAndVerify(PM, "After Pre-RegAlloc TailDuplicate");

  // Run pre-ra passes.
  if (addPreRegAlloc(PM, OptLevel))
    printAndVerify(PM, "After PreRegAlloc passes");

  // Run the SCEVAA pass to compute more accurate alias information.
  PM.add(createScalarEvolutionAliasAnalysisPass());

  // Perform if conversion before schedule, so we have more parallelism
  // available.
<<<<<<< HEAD
  PM.add(createIfConverterPass());
=======
  if (EnableIfConversion) {
    PM.add(createVIfConverterPass());
    printAndVerify(PM, "After VTM ifconversion pass");
  }

  // Eliminate the VOpMvImm instructions.
  PM.add(createFixMachineCodePass());

>>>>>>> a59585e1
  // Schedule.
  PM.add(createVPreRegAllocSchedPass());

  if (EnableSimpleRegisterAllocate) PM.add(createSimpleRegisterAllocator());

<<<<<<< HEAD
=======
  PM.add(createRTLCodegenPreparePass());

>>>>>>> a59585e1
  return false;
}<|MERGE_RESOLUTION|>--- conflicted
+++ resolved
@@ -203,9 +203,6 @@
 
   // Perform if conversion before schedule, so we have more parallelism
   // available.
-<<<<<<< HEAD
-  PM.add(createIfConverterPass());
-=======
   if (EnableIfConversion) {
     PM.add(createVIfConverterPass());
     printAndVerify(PM, "After VTM ifconversion pass");
@@ -214,16 +211,12 @@
   // Eliminate the VOpMvImm instructions.
   PM.add(createFixMachineCodePass());
 
->>>>>>> a59585e1
   // Schedule.
   PM.add(createVPreRegAllocSchedPass());
 
   if (EnableSimpleRegisterAllocate) PM.add(createSimpleRegisterAllocator());
 
-<<<<<<< HEAD
-=======
   PM.add(createRTLCodegenPreparePass());
 
->>>>>>> a59585e1
   return false;
 }